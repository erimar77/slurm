--- conflicted
+++ resolved
@@ -816,16 +816,10 @@
 	return other_reconfigure();
 }
 
-<<<<<<< HEAD
-extern bitstr_t * select_p_resv_test(bitstr_t *avail_bitmap, uint32_t node_cnt, bitstr_t **core_bitmap)
-{
-	return other_resv_test(avail_bitmap, node_cnt, core_bitmap);
-=======
 extern bitstr_t * select_p_resv_test(bitstr_t *avail_bitmap, uint32_t node_cnt,
 				     uint32_t core_cnt, bitstr_t **core_bitmap)
 {
 	return other_resv_test(avail_bitmap, node_cnt, core_cnt, core_bitmap);
->>>>>>> 75190243
 }
 
 extern void select_p_ba_init(node_info_msg_t *node_info_ptr, bool sanity_check)
