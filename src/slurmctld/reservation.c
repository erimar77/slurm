/*****************************************************************************\
 *  reservation.c - resource reservation management
 *****************************************************************************
 *  Copyright (C) 2009-2010 Lawrence Livermore National Security.
 *  Copyright (C) 2012-2015 SchedMD LLC <http://www.schedmd.com>
 *  Produced at Lawrence Livermore National Laboratory (cf, DISCLAIMER).
 *  Written by Morris Jette <jette1@llnl.gov> et. al.
 *  CODE-OCEC-09-009. All rights reserved.
 *
 *  This file is part of SLURM, a resource management program.
 *  For details, see <http://slurm.schedmd.com/>.
 *  Please also read the included file: DISCLAIMER.
 *
 *  SLURM is free software; you can redistribute it and/or modify it under
 *  the terms of the GNU General Public License as published by the Free
 *  Software Foundation; either version 2 of the License, or (at your option)
 *  any later version.
 *
 *  In addition, as a special exception, the copyright holders give permission
 *  to link the code of portions of this program with the OpenSSL library under
 *  certain conditions as described in each individual source file, and
 *  distribute linked combinations including the two. You must obey the GNU
 *  General Public License in all respects for all of the code used other than
 *  OpenSSL. If you modify file(s) with this exception, you may extend this
 *  exception to your version of the file(s), but you are not obligated to do
 *  so. If you do not wish to do so, delete this exception statement from your
 *  version.  If you delete this exception statement from all source files in
 *  the program, then also delete it here.
 *
 *  SLURM is distributed in the hope that it will be useful, but WITHOUT ANY
 *  WARRANTY; without even the implied warranty of MERCHANTABILITY or FITNESS
 *  FOR A PARTICULAR PURPOSE.  See the GNU General Public License for more
 *  details.
 *
 *  You should have received a copy of the GNU General Public License along
 *  with SLURM; if not, write to the Free Software Foundation, Inc.,
 *  51 Franklin Street, Fifth Floor, Boston, MA 02110-1301  USA.
\*****************************************************************************/

#ifdef HAVE_CONFIG_H
#  include "config.h"
#endif

#ifdef WITH_PTHREADS
#  include <pthread.h>
#endif				/* WITH_PTHREADS */

#include <fcntl.h>
#include <signal.h>
#include <string.h>
#include <stdlib.h>
#include <time.h>
#include <unistd.h>
#include <sys/stat.h>
#include <sys/types.h>

#include "slurm/slurm.h"
#include "slurm/slurm_errno.h"

#include "src/common/assoc_mgr.h"
#include "src/common/bitstring.h"
#include "src/common/hostlist.h"
#include "src/common/list.h"
#include "src/common/log.h"
#include "src/common/macros.h"
#include "src/common/node_select.h"
#include "src/common/pack.h"
#include "src/common/parse_time.h"
#include "src/common/slurm_accounting_storage.h"
#include "src/common/uid.h"
#include "src/common/xassert.h"
#include "src/common/xmalloc.h"
#include "src/common/xstring.h"

#include "src/slurmctld/licenses.h"
#include "src/slurmctld/locks.h"
#include "src/slurmctld/reservation.h"
#include "src/slurmctld/slurmctld.h"
#include "src/slurmctld/state_save.h"

#define _DEBUG		0
#define ONE_YEAR	(365 * 24 * 60 * 60)
#define RESV_MAGIC	0x3b82

/* Permit sufficient time for slurmctld failover or other long delay before
 * considering a reservation time specification being invalid */
#define MAX_RESV_DELAY	600

/* No need to change we always pack SLURM_PROTOCOL_VERSION */
#define RESV_STATE_VERSION          "PROTOCOL_VERSION"

typedef struct resv_thread_args {
	char *script;
	char *resv_name;
} resv_thread_args_t;

time_t    last_resv_update = (time_t) 0;
List      resv_list = (List) NULL;
uint32_t  resv_over_run;
uint32_t  top_suffix = 0;

#ifdef HAVE_BG
uint32_t  cpu_mult = 0;
uint32_t  cnodes_per_mp = 0;
uint32_t  cpus_per_mp = 0;
#endif

static void _advance_resv_time(slurmctld_resv_t *resv_ptr);
static void _advance_time(time_t *res_time, int day_cnt);
static int  _build_account_list(char *accounts, int *account_cnt,
				char ***account_list, bool *account_not);
static int  _build_uid_list(char *users, int *user_cnt, uid_t **user_list,
			    bool *user_not);
static void _clear_job_resv(slurmctld_resv_t *resv_ptr);
static slurmctld_resv_t *_copy_resv(slurmctld_resv_t *resv_orig_ptr);
static void _del_resv_rec(void *x);
static void _dump_resv_req(resv_desc_msg_t *resv_ptr, char *mode);
static int  _find_resv_id(void *x, void *key);
static int  _find_resv_name(void *x, void *key);
static void *_fork_script(void *x);
static void _free_script_arg(resv_thread_args_t *args);
static void _generate_resv_id(void);
static void _generate_resv_name(resv_desc_msg_t *resv_ptr);
static uint32_t _get_job_duration(struct job_record *job_ptr);
static bool _is_account_valid(char *account);
static bool _is_resv_used(slurmctld_resv_t *resv_ptr);
static bool _job_overlap(time_t start_time, uint32_t flags,
			 bitstr_t *node_bitmap);
static List _list_dup(List license_list);
static int  _open_resv_state_file(char **state_file);
static void _pack_resv(slurmctld_resv_t *resv_ptr, Buf buffer,
		       bool internal, uint16_t protocol_version);
static bitstr_t *_pick_idle_nodes(bitstr_t *avail_nodes,
				  resv_desc_msg_t *resv_desc_ptr,
				  bitstr_t **core_bitmap);
static bitstr_t *_pick_idle_node_cnt(bitstr_t *avail_bitmap,
				     resv_desc_msg_t *resv_desc_ptr,
				     uint32_t node_cnt,
				     bitstr_t **core_bitmap);
static int  _post_resv_create(slurmctld_resv_t *resv_ptr);
static int  _post_resv_delete(slurmctld_resv_t *resv_ptr);
static int  _post_resv_update(slurmctld_resv_t *resv_ptr,
			      slurmctld_resv_t *old_resv_ptr);
static int  _resize_resv(slurmctld_resv_t *resv_ptr, uint32_t node_cnt);
static void _restore_resv(slurmctld_resv_t *dest_resv,
			  slurmctld_resv_t *src_resv);
static bool _resv_overlap(time_t start_time, time_t end_time,
			  uint32_t flags, bitstr_t *node_bitmap,
			  slurmctld_resv_t *this_resv_ptr);
static void _run_script(char *script, slurmctld_resv_t *resv_ptr);
static int  _select_nodes(resv_desc_msg_t *resv_desc_ptr,
			  struct part_record **part_ptr,
			  bitstr_t **resv_bitmap, bitstr_t **core_bitmap);
static int  _set_assoc_list(slurmctld_resv_t *resv_ptr);
static void _set_cpu_cnt(slurmctld_resv_t *resv_ptr);
static void _set_nodes_flags(slurmctld_resv_t *resv_ptr, time_t now,
			     uint32_t flags);
static int  _update_account_list(slurmctld_resv_t *resv_ptr,
				 char *accounts);
static int  _update_uid_list(slurmctld_resv_t *resv_ptr, char *users);
static void _validate_all_reservations(void);
static int  _valid_job_access_resv(struct job_record *job_ptr,
				   slurmctld_resv_t *resv_ptr);
static bool _validate_one_reservation(slurmctld_resv_t *resv_ptr);
static void _validate_node_choice(slurmctld_resv_t *resv_ptr);

/* Advance res_time by the specified day count,
 * account for daylight savings time */
static void _advance_time(time_t *res_time, int day_cnt)
{
	time_t save_time = *res_time;
	struct tm time_tm;

	localtime_r(res_time, &time_tm);
	time_tm.tm_isdst = -1;
	time_tm.tm_mday += day_cnt;
	*res_time = mktime(&time_tm);
	if (*res_time == (time_t)(-1)) {
		error("Could not compute reservation time %lu",
		      (long unsigned int) save_time);
		*res_time = save_time + (24 * 60 * 60);
	}
}

static List _list_dup(List license_list)
{
	ListIterator iter;
	licenses_t *license_src, *license_dest;
	List lic_list = (List) NULL;

	if (!license_list)
		return lic_list;

	lic_list = list_create(license_free_rec);
	iter = list_iterator_create(license_list);
	while ((license_src = (licenses_t *) list_next(iter))) {
		license_dest = xmalloc(sizeof(licenses_t));
		license_dest->name = xstrdup(license_src->name);
		license_dest->used = license_src->used;
		list_push(lic_list, license_dest);
	}
	list_iterator_destroy(iter);
	return lic_list;
}

static slurmctld_resv_t *_copy_resv(slurmctld_resv_t *resv_orig_ptr)
{
	slurmctld_resv_t *resv_copy_ptr;
	int i;

	xassert(resv_orig_ptr->magic == RESV_MAGIC);
	resv_copy_ptr = xmalloc(sizeof(slurmctld_resv_t));
	resv_copy_ptr->accounts = xstrdup(resv_orig_ptr->accounts);
	resv_copy_ptr->burst_buffer = xstrdup(resv_orig_ptr->burst_buffer);
	resv_copy_ptr->account_cnt = resv_orig_ptr->account_cnt;
	resv_copy_ptr->account_list = xmalloc(sizeof(char *) *
					      resv_orig_ptr->account_cnt);
	resv_copy_ptr->account_not = resv_orig_ptr->account_not;
	for (i=0; i<resv_copy_ptr->account_cnt; i++) {
		resv_copy_ptr->account_list[i] =
				xstrdup(resv_orig_ptr->account_list[i]);
	}
	resv_copy_ptr->assoc_list = xstrdup(resv_orig_ptr->assoc_list);
	if (resv_orig_ptr->core_bitmap) {
		resv_copy_ptr->core_bitmap = bit_copy(resv_orig_ptr->
						      core_bitmap);
	}
	resv_copy_ptr->cpu_cnt = resv_orig_ptr->cpu_cnt;
	resv_copy_ptr->duration = resv_orig_ptr->duration;
	resv_copy_ptr->end_time = resv_orig_ptr->end_time;
	resv_copy_ptr->features = xstrdup(resv_orig_ptr->features);
	resv_copy_ptr->flags = resv_orig_ptr->flags;
	resv_copy_ptr->full_nodes = resv_orig_ptr->full_nodes;
	resv_copy_ptr->job_pend_cnt = resv_orig_ptr->job_pend_cnt;
	resv_copy_ptr->job_run_cnt = resv_orig_ptr->job_run_cnt;
	resv_copy_ptr->licenses = xstrdup(resv_orig_ptr->licenses);
	resv_copy_ptr->license_list = _list_dup(resv_orig_ptr->
						license_list);
	resv_copy_ptr->magic = resv_orig_ptr->magic;
	resv_copy_ptr->flags_set_node = resv_orig_ptr->flags_set_node;
	resv_copy_ptr->name = xstrdup(resv_orig_ptr->name);
	resv_copy_ptr->node_bitmap = bit_copy(resv_orig_ptr->node_bitmap);
	resv_copy_ptr->node_cnt = resv_orig_ptr->node_cnt;
	resv_copy_ptr->node_list = xstrdup(resv_orig_ptr->node_list);
	resv_copy_ptr->partition = xstrdup(resv_orig_ptr->partition);
	resv_copy_ptr->part_ptr = resv_orig_ptr->part_ptr;
	resv_copy_ptr->resv_id = resv_orig_ptr->resv_id;
	resv_copy_ptr->start_time = resv_orig_ptr->start_time;
	resv_copy_ptr->start_time_first = resv_orig_ptr->start_time_first;
	resv_copy_ptr->start_time_prev = resv_orig_ptr->start_time_prev;
	resv_copy_ptr->users = xstrdup(resv_orig_ptr->users);
	resv_copy_ptr->user_cnt = resv_orig_ptr->user_cnt;
	resv_copy_ptr->user_list = xmalloc(sizeof(uid_t) *
					   resv_orig_ptr->user_cnt);
	resv_copy_ptr->user_not = resv_orig_ptr->user_not;
	for (i=0; i<resv_copy_ptr->user_cnt; i++)
		resv_copy_ptr->user_list[i] = resv_orig_ptr->user_list[i];

	return resv_copy_ptr;
}

/* Move the contents of src_resv into dest_resv.
 * NOTE: This is a destructive function with respect to the contents of
 *       src_resv. The data structure src_resv is suitable only for destruction
 *       after this function is called */
static void _restore_resv(slurmctld_resv_t *dest_resv,
			  slurmctld_resv_t *src_resv)
{
	int i;

	xfree(dest_resv->accounts);
	dest_resv->accounts = src_resv->accounts;
	src_resv->accounts = NULL;

	for (i = 0; i < dest_resv->account_cnt; i++)
		xfree(dest_resv->account_list[i]);
	xfree(dest_resv->account_list);
	dest_resv->account_cnt = src_resv->account_cnt;
	src_resv->account_cnt = 0;
	dest_resv->account_list = src_resv->account_list;
	src_resv->account_list = NULL;

	dest_resv->account_not = src_resv->account_not;

	xfree(dest_resv->assoc_list);
	dest_resv->assoc_list = src_resv->assoc_list;
	src_resv->assoc_list = NULL;

	xfree(dest_resv->burst_buffer);
	dest_resv->burst_buffer = src_resv->burst_buffer;
	src_resv->burst_buffer = NULL;

	FREE_NULL_BITMAP(dest_resv->core_bitmap);
	dest_resv->core_bitmap = src_resv->core_bitmap;
	src_resv->core_bitmap = NULL;

	dest_resv->cpu_cnt = src_resv->cpu_cnt;
	dest_resv->duration = src_resv->duration;
	dest_resv->end_time = src_resv->end_time;

	xfree(dest_resv->features);
	dest_resv->features = src_resv->features;
	src_resv->features = NULL;

	dest_resv->flags = src_resv->flags;
	dest_resv->full_nodes = src_resv->full_nodes;
	dest_resv->job_pend_cnt = src_resv->job_pend_cnt;
	dest_resv->job_run_cnt = src_resv->job_run_cnt;

	xfree(dest_resv->licenses);
	dest_resv->licenses = src_resv->licenses;
	src_resv->licenses = NULL;

	if (dest_resv->license_list)
		list_destroy(dest_resv->license_list);
	dest_resv->license_list = src_resv->license_list;
	src_resv->license_list = NULL;

	dest_resv->magic = src_resv->magic;
	dest_resv->flags_set_node = src_resv->flags_set_node;

	xfree(dest_resv->name);
	dest_resv->name = src_resv->name;
	src_resv->name = NULL;

	FREE_NULL_BITMAP(dest_resv->node_bitmap);
	dest_resv->node_bitmap = src_resv->node_bitmap;
	src_resv->node_bitmap = NULL;

	dest_resv->node_cnt = src_resv->node_cnt;

	xfree(dest_resv->node_list);
	dest_resv->node_list = src_resv->node_list;
	src_resv->node_list = NULL;

	xfree(dest_resv->partition);
	dest_resv->partition = src_resv->partition;
	src_resv->partition = NULL;

	dest_resv->part_ptr = src_resv->part_ptr;
	dest_resv->resv_id = src_resv->resv_id;
	dest_resv->start_time = src_resv->start_time;
	dest_resv->start_time_first = src_resv->start_time_first;
	dest_resv->start_time_prev = src_resv->start_time_prev;

	xfree(dest_resv->users);
	dest_resv->users = src_resv->users;
	src_resv->users = NULL;

	dest_resv->user_cnt = src_resv->user_cnt;
	xfree(dest_resv->user_list);
	dest_resv->user_list = src_resv->user_list;
	src_resv->user_list = NULL;
}

static void _del_resv_rec(void *x)
{
	int i;
	slurmctld_resv_t *resv_ptr = (slurmctld_resv_t *) x;

	if (resv_ptr) {
		xassert(resv_ptr->magic == RESV_MAGIC);
		resv_ptr->magic = 0;
		xfree(resv_ptr->accounts);
		for (i=0; i<resv_ptr->account_cnt; i++)
			xfree(resv_ptr->account_list[i]);
		xfree(resv_ptr->account_list);
		xfree(resv_ptr->assoc_list);
		xfree(resv_ptr->burst_buffer);
		FREE_NULL_BITMAP(resv_ptr->core_bitmap);
		xfree(resv_ptr->features);
		if (resv_ptr->license_list)
			list_destroy(resv_ptr->license_list);
		xfree(resv_ptr->licenses);
		xfree(resv_ptr->name);
		FREE_NULL_BITMAP(resv_ptr->node_bitmap);
		xfree(resv_ptr->node_list);
		xfree(resv_ptr->partition);
		xfree(resv_ptr->users);
		xfree(resv_ptr->user_list);
		xfree(resv_ptr);
	}
}

static int _find_resv_id(void *x, void *key)
{
	slurmctld_resv_t *resv_ptr = (slurmctld_resv_t *) x;
	uint32_t *resv_id = (uint32_t *) key;

	xassert(resv_ptr->magic == RESV_MAGIC);

	if (resv_ptr->resv_id != *resv_id)
		return 0;
	else
		return 1;	/* match */
}

static int _find_resv_name(void *x, void *key)
{
	slurmctld_resv_t *resv_ptr = (slurmctld_resv_t *) x;

	xassert(resv_ptr->magic == RESV_MAGIC);

	if (strcmp(resv_ptr->name, (char *) key))
		return 0;
	else
		return 1;	/* match */
}

static void _dump_resv_req(resv_desc_msg_t *resv_ptr, char *mode)
{

	char start_str[32] = "-1", end_str[32] = "-1", *flag_str = NULL;
	char *node_cnt_str = NULL;
	int duration, i;

	if (!(slurmctld_conf.debug_flags & DEBUG_FLAG_RESERVATION))
		return;

	if (resv_ptr->start_time != (time_t) NO_VAL) {
		slurm_make_time_str(&resv_ptr->start_time,
				    start_str, sizeof(start_str));
	}
	if (resv_ptr->end_time != (time_t) NO_VAL) {
		slurm_make_time_str(&resv_ptr->end_time,
				    end_str,  sizeof(end_str));
	}
	if (resv_ptr->flags != NO_VAL)
		flag_str = reservation_flags_string(resv_ptr->flags);

	if (resv_ptr->duration == NO_VAL)
		duration = -1;
	else
		duration = resv_ptr->duration;

	if (resv_ptr->node_cnt) {
		for (i = 0; resv_ptr->node_cnt[i]; i++) {
			if (node_cnt_str) {
				xstrfmtcat(node_cnt_str, ",%u",
					   resv_ptr->node_cnt[i]);
			} else {
				xstrfmtcat(node_cnt_str, "%u",
					   resv_ptr->node_cnt[i]);
			}
		}
	}

	info("%s: Name=%s StartTime=%s EndTime=%s Duration=%d "
	     "Flags=%s NodeCnt=%s NodeList=%s Features=%s "
	     "PartitionName=%s Users=%s Accounts=%s Licenses=%s BurstBuffer=%s",
	     mode, resv_ptr->name, start_str, end_str, duration,
	     flag_str, node_cnt_str, resv_ptr->node_list,
	     resv_ptr->features, resv_ptr->partition,
	     resv_ptr->users, resv_ptr->accounts, resv_ptr->licenses,
	     resv_ptr->burst_buffer);

	xfree(flag_str);
	xfree(node_cnt_str);
}

static void _generate_resv_id(void)
{
	while (1) {
		if (top_suffix >= 9999)
			top_suffix = 1;		/* wrap around */
		else
			top_suffix++;
		if (!list_find_first(resv_list, _find_resv_id, &top_suffix))
			break;
	}
}

static void _generate_resv_name(resv_desc_msg_t *resv_ptr)
{
	char *key, *name, *sep;
	int len;

	/* Generate name prefix, based upon the first account
	 * name if provided otherwise first user name */
	if (resv_ptr->accounts && resv_ptr->accounts[0])
		key = resv_ptr->accounts;
	else
		key = resv_ptr->users;
	if (key[0] == '-')
		key++;
	sep = strchr(key, ',');
	if (sep)
		len = sep - key;
	else
		len = strlen(key);
	name = xmalloc(len + 16);
	strncpy(name, key, len);

	xstrfmtcat(name, "_%d", top_suffix);
	len++;

	resv_ptr->name = name;
}

/* Validate an account name */
static bool _is_account_valid(char *account)
{
	slurmdb_assoc_rec_t assoc_rec, *assoc_ptr;

	if (!(accounting_enforce & ACCOUNTING_ENFORCE_ASSOCS))
		return true;	/* don't worry about account validity */

	memset(&assoc_rec, 0, sizeof(slurmdb_assoc_rec_t));
	assoc_rec.uid       = NO_VAL;
	assoc_rec.acct      = account;

	if (assoc_mgr_fill_in_assoc(acct_db_conn, &assoc_rec,
				    accounting_enforce, &assoc_ptr, false)) {
		return false;
	}
	return true;
}

/* Since the returned assoc_list is full of pointers from the
 * assoc_mgr_association_list assoc_mgr_lock_t READ_LOCK on
 * associations must be set before calling this function and while
 * handling it after a return.
 */
static int _append_assoc_list(List assoc_list, slurmdb_assoc_rec_t *assoc)
{
	int rc = ESLURM_INVALID_ACCOUNT;
	slurmdb_assoc_rec_t *assoc_ptr = NULL;
	if (assoc_mgr_fill_in_assoc(
		    acct_db_conn, assoc,
		    accounting_enforce,
		    &assoc_ptr, true)) {
		if (accounting_enforce & ACCOUNTING_ENFORCE_ASSOCS) {
			error("No association for user %u and account %s",
			      assoc->uid, assoc->acct);
		} else {
			verbose("No association for user %u and account %s",
				assoc->uid, assoc->acct);
			rc = SLURM_SUCCESS;
		}

	}
	if (assoc_ptr) {
		list_append(assoc_list, assoc_ptr);
		rc = SLURM_SUCCESS;
	}

	return rc;
}

/* Set a association list based upon accounts and users */
static int _set_assoc_list(slurmctld_resv_t *resv_ptr)
{
	int rc = SLURM_SUCCESS, i = 0, j = 0;
	List assoc_list_allow = NULL, assoc_list_deny = NULL, assoc_list;
	slurmdb_assoc_rec_t assoc, *assoc_ptr = NULL;
	assoc_mgr_lock_t locks = { READ_LOCK, NO_LOCK,
				   NO_LOCK, NO_LOCK, NO_LOCK, NO_LOCK };


	/* no need to do this if we can't ;) */
	if (!association_based_accounting)
		return rc;

	assoc_list_allow = list_create(NULL);
	assoc_list_deny  = list_create(NULL);

	memset(&assoc, 0, sizeof(slurmdb_assoc_rec_t));
	xfree(resv_ptr->assoc_list);

	assoc_mgr_lock(&locks);
	if (resv_ptr->account_cnt && resv_ptr->user_cnt) {
		if (!resv_ptr->account_not && !resv_ptr->user_not) {
			/* Add every association that matches both account
			 * and user */
			for (i=0; i < resv_ptr->user_cnt; i++) {
				for (j=0; j < resv_ptr->account_cnt; j++) {
					memset(&assoc, 0,
					       sizeof(slurmdb_assoc_rec_t));
					assoc.acct = resv_ptr->account_list[j];
					assoc.uid  = resv_ptr->user_list[i];
					rc = _append_assoc_list(
						assoc_list_allow, &assoc);
					if (rc != SLURM_SUCCESS)
						goto end_it;
				}
			}
		} else {
			if (resv_ptr->user_not)
				assoc_list = assoc_list_deny;
			else
				assoc_list = assoc_list_allow;
			for (i=0; i < resv_ptr->user_cnt; i++) {
				memset(&assoc, 0,
				       sizeof(slurmdb_assoc_rec_t));
				assoc.uid = resv_ptr->user_list[i];
				rc = assoc_mgr_get_user_assocs(
					    acct_db_conn, &assoc,
					    accounting_enforce,
					    assoc_list);
				if (rc != SLURM_SUCCESS) {
					error("No associations for UID %u",
					      assoc.uid);
					rc = ESLURM_INVALID_ACCOUNT;
					goto end_it;
				}
			}
			if (resv_ptr->account_not)
				assoc_list = assoc_list_deny;
			else
				assoc_list = assoc_list_allow;
			for (j=0; j < resv_ptr->account_cnt; j++) {
				memset(&assoc, 0,
				       sizeof(slurmdb_assoc_rec_t));
				assoc.acct = resv_ptr->account_list[j];
				assoc.uid  = (uint32_t)NO_VAL;
				rc = _append_assoc_list(assoc_list, &assoc);
				if (rc != SLURM_SUCCESS)
					goto end_it;
			}
		}
	} else if (resv_ptr->user_cnt) {
		if (resv_ptr->user_not)
			assoc_list = assoc_list_deny;
		else
			assoc_list = assoc_list_allow;
		for (i=0; i < resv_ptr->user_cnt; i++) {
			memset(&assoc, 0, sizeof(slurmdb_assoc_rec_t));
			assoc.uid = resv_ptr->user_list[i];
			rc = assoc_mgr_get_user_assocs(
				    acct_db_conn, &assoc,
				    accounting_enforce, assoc_list);
			if (rc != SLURM_SUCCESS) {
				error("No associations for UID %u",
				      assoc.uid);
				rc = ESLURM_INVALID_ACCOUNT;
				goto end_it;
			}
		}
	} else if (resv_ptr->account_cnt) {
		if (resv_ptr->account_not)
			assoc_list = assoc_list_deny;
		else
			assoc_list = assoc_list_allow;
		for (i=0; i < resv_ptr->account_cnt; i++) {
			memset(&assoc, 0, sizeof(slurmdb_assoc_rec_t));
			assoc.acct = resv_ptr->account_list[i];
			assoc.uid  = (uint32_t)NO_VAL;
			if ((rc = _append_assoc_list(assoc_list, &assoc))
			    != SLURM_SUCCESS) {
				goto end_it;
			}
		}
	} else if (accounting_enforce & ACCOUNTING_ENFORCE_ASSOCS) {
		error("We need at least 1 user or 1 account to "
		      "create a reservtion.");
		rc = SLURM_ERROR;
	}

	xfree(resv_ptr->assoc_list);	/* clear for modify */
	if (list_count(assoc_list_allow)) {
		ListIterator itr = list_iterator_create(assoc_list_allow);
		while ((assoc_ptr = list_next(itr))) {
			if (resv_ptr->assoc_list) {
				xstrfmtcat(resv_ptr->assoc_list, "%u,",
					   assoc_ptr->id);
			} else {
				xstrfmtcat(resv_ptr->assoc_list, ",%u,",
					   assoc_ptr->id);
			}
		}
		list_iterator_destroy(itr);
	}
	if (list_count(assoc_list_deny)) {
		ListIterator itr = list_iterator_create(assoc_list_deny);
		while ((assoc_ptr = list_next(itr))) {
			if (resv_ptr->assoc_list) {
				xstrfmtcat(resv_ptr->assoc_list, "-%u,",
					   assoc_ptr->id);
			} else {
				xstrfmtcat(resv_ptr->assoc_list, ",-%u,",
					   assoc_ptr->id);
			}
		}
		list_iterator_destroy(itr);
	}
	debug("assoc_list:%s", resv_ptr->assoc_list);

end_it:
	list_destroy(assoc_list_allow);
	list_destroy(assoc_list_deny);
	assoc_mgr_unlock(&locks);

	return rc;
}

/* Post reservation create */
static int _post_resv_create(slurmctld_resv_t *resv_ptr)
{
	int rc = SLURM_SUCCESS;
	slurmdb_reservation_rec_t resv;
	char temp_bit[BUF_SIZE];

	if (resv_ptr->flags & RESERVE_FLAG_TIME_FLOAT)
		return rc;

	memset(&resv, 0, sizeof(slurmdb_reservation_rec_t));
	resv.assocs = resv_ptr->assoc_list;
	resv.cluster = slurmctld_cluster_name;
	resv.cpus = resv_ptr->cpu_cnt;
#ifdef HAVE_BG
	/* Since on a bluegene we track cnodes instead of cpus do the
	   adjustment since accounting is expecting cpus here.
	*/
	if (!cpu_mult)
		(void)select_g_alter_node_cnt(
			SELECT_GET_NODE_CPU_CNT, &cpu_mult);
	resv.cpus *= cpu_mult;
#endif
	resv.flags = resv_ptr->flags;
	resv.id = resv_ptr->resv_id;
	resv.name = resv_ptr->name;
	resv.nodes = resv_ptr->node_list;
	if (resv_ptr->node_bitmap) {
		resv.node_inx = bit_fmt(temp_bit, sizeof(temp_bit),
					resv_ptr->node_bitmap);
	}
	resv.time_end = resv_ptr->end_time;
	resv.time_start = resv_ptr->start_time;

	rc = acct_storage_g_add_reservation(acct_db_conn, &resv);

	return rc;
}

/* Note that a reservation has been deleted */
static int _post_resv_delete(slurmctld_resv_t *resv_ptr)
{
	int rc = SLURM_SUCCESS;
	slurmdb_reservation_rec_t resv;

	if (resv_ptr->flags & RESERVE_FLAG_TIME_FLOAT)
		return rc;

	memset(&resv, 0, sizeof(slurmdb_reservation_rec_t));
	resv.cluster = slurmctld_cluster_name;
	resv.id = resv_ptr->resv_id;
	resv.name = resv_ptr->name;
	resv.time_start = resv_ptr->start_time;
	/* This is just a time stamp here to delete if the reservation
	 * hasn't started yet so we don't get trash records in the
	 * database if said database isn't up right now */
	resv.time_start_prev = time(NULL);
	rc = acct_storage_g_remove_reservation(acct_db_conn, &resv);

	return rc;
}

/* Note that a reservation has been updated */
static int _post_resv_update(slurmctld_resv_t *resv_ptr,
			     slurmctld_resv_t *old_resv_ptr)
{
	int rc = SLURM_SUCCESS;
	slurmdb_reservation_rec_t resv;
	char temp_bit[BUF_SIZE];

	if (resv_ptr->flags & RESERVE_FLAG_TIME_FLOAT)
		return rc;

	memset(&resv, 0, sizeof(slurmdb_reservation_rec_t));
	resv.cluster = slurmctld_cluster_name;
	resv.id = resv_ptr->resv_id;
	resv.time_end = resv_ptr->end_time;

	if (!old_resv_ptr) {
		resv.assocs = resv_ptr->assoc_list;
		resv.cpus = resv_ptr->cpu_cnt;
#ifdef HAVE_BG
		/* Since on a bluegene we track cnodes instead of cpus
		 * do the adjustment since accounting is expecting
		 * cpus here.
		 */
		if (!cpu_mult)
			(void)select_g_alter_node_cnt(
				SELECT_GET_NODE_CPU_CNT, &cpu_mult);
		resv.cpus *= cpu_mult;
#endif
		resv.flags = resv_ptr->flags;
		resv.nodes = resv_ptr->node_list;
	} else {
		time_t now = time(NULL);

		if (old_resv_ptr->assoc_list && resv_ptr->assoc_list) {
			if (strcmp(old_resv_ptr->assoc_list,
				  resv_ptr->assoc_list))
				resv.assocs = resv_ptr->assoc_list;
		} else if (resv_ptr->assoc_list)
			resv.assocs = resv_ptr->assoc_list;

		if (old_resv_ptr->cpu_cnt != resv_ptr->cpu_cnt) {
			resv.cpus = resv_ptr->cpu_cnt;
#ifdef HAVE_BG
			/* Since on a bluegene we track cnodes instead
			 * of cpus do the adjustment since accounting
			 * is expecting cpus here.
			 */
			if (!cpu_mult)
				(void)select_g_alter_node_cnt(
					SELECT_GET_NODE_CPU_CNT, &cpu_mult);
			resv.cpus *= cpu_mult;
#endif
		} else
			resv.cpus = (uint32_t)NO_VAL;

		if (old_resv_ptr->flags != resv_ptr->flags)
			resv.flags = resv_ptr->flags;
		else
			resv.flags = NO_VAL;

		if (old_resv_ptr->node_list && resv_ptr->node_list) {
			if (strcmp(old_resv_ptr->node_list,
				  resv_ptr->node_list))
				resv.nodes = resv_ptr->node_list;
		} else if (resv_ptr->node_list)
			resv.nodes = resv_ptr->node_list;

		/* Here if the reservation has started already we need
		 * to mark a new start time for it if certain
		 * variables are needed in accounting.  Right now if
		 * the assocs, nodes, flags or cpu count changes we need a
		 * new start time of now. */
		if ((resv_ptr->start_time < now)
		     && (resv.assocs
			 || resv.nodes
			 || (resv.flags != NO_VAL)
			 || (resv.cpus != NO_VAL))) {
			resv_ptr->start_time_prev = resv_ptr->start_time;
			resv_ptr->start_time = now;
		}
	}
	/* now set the (maybe new) start_times */
	resv.time_start = resv_ptr->start_time;
	resv.time_start_prev = resv_ptr->start_time_prev;

	if (resv.nodes && resv_ptr->node_bitmap) {
		resv.node_inx = bit_fmt(temp_bit, sizeof(temp_bit),
					resv_ptr->node_bitmap);
	}

	rc = acct_storage_g_modify_reservation(acct_db_conn, &resv);

	return rc;
}

/*
 * Validate a comma delimited list of account names and build an array of
 *	them
 * IN account       - a list of account names
 * OUT account_cnt  - number of accounts in the list
 * OUT account_list - list of the account names,
 *		      CALLER MUST XFREE this plus each individual record
 * OUT account_not  - true of account_list is that of accounts to be blocked
 *                    from reservation access
 * RETURN 0 on success
 */
static int _build_account_list(char *accounts, int *account_cnt,
			       char ***account_list, bool *account_not)
{
	char *last = NULL, *tmp, *tok;
	int ac_cnt = 0, i;
	char **ac_list;

	*account_cnt = 0;
	*account_list = (char **) NULL;
	*account_not = false;

	if (!accounts)
		return ESLURM_INVALID_ACCOUNT;

	i = strlen(accounts);
	ac_list = xmalloc(sizeof(char *) * (i + 2));
	tmp = xstrdup(accounts);
	tok = strtok_r(tmp, ",", &last);
	while (tok) {
		if (tok[0] == '-') {
			if (ac_cnt == 0) {
				*account_not = true;
			} else if (*account_not != true) {
				info("Reservation request has some "
				     "not/accounts");
				goto inval;
			}
			tok++;
		} else if (*account_not != false) {
			info("Reservation request has some not/accounts");
			goto inval;
		}
		if (!_is_account_valid(tok)) {
			info("Reservation request has invalid account %s",
			     tok);
			goto inval;
		}
		ac_list[ac_cnt++] = xstrdup(tok);
		tok = strtok_r(NULL, ",", &last);
	}
	*account_cnt  = ac_cnt;
	*account_list = ac_list;
	xfree(tmp);
	return SLURM_SUCCESS;

 inval:	for (i=0; i<ac_cnt; i++)
		xfree(ac_list[i]);
	xfree(ac_list);
	xfree(tmp);
	return ESLURM_INVALID_ACCOUNT;
}

/*
 * Update a account list for an existing reservation based upon an
 *	update comma delimited specification of accounts to add (+name),
 *	remove (-name), or set value of
 * IN/OUT resv_ptr - pointer to reservation structure being updated
 * IN accounts     - a list of account names, to set, add, or remove
 * RETURN 0 on success
 */
static int  _update_account_list(slurmctld_resv_t *resv_ptr,
				 char *accounts)
{
	char *last = NULL, *ac_cpy, *tok;
	int ac_cnt = 0, i, j, k;
	int *ac_type, minus_account = 0, plus_account = 0;
	char **ac_list;
	bool found_it;
	bool account_not = false;

	if (!accounts)
		return ESLURM_INVALID_ACCOUNT;

	i = strlen(accounts);
	ac_list = xmalloc(sizeof(char *) * (i + 2));
	ac_type = xmalloc(sizeof(int)    * (i + 2));
	ac_cpy = xstrdup(accounts);
	tok = strtok_r(ac_cpy, ",", &last);
	while (tok) {
		if (tok[0] == '-') {
			ac_type[ac_cnt] = 1;	/* minus */
			minus_account = 1;
			tok++;
		} else if (tok[0] == '+') {
			ac_type[ac_cnt] = 2;	/* plus */
			plus_account = 1;
			tok++;
		} else if (tok[0] == '\0') {
			continue;
		} else if (plus_account || minus_account) {
			info("Reservation account expression invalid %s",
			     accounts);
			goto inval;
		} else
			ac_type[ac_cnt] = 3;	/* set */
		if (!_is_account_valid(tok)) {
			info("Reservation request has invalid account %s",
			     tok);
			goto inval;
		}
		ac_list[ac_cnt++] = xstrdup(tok);
		tok = strtok_r(NULL, ",", &last);
	}

	if ((plus_account == 0) && (minus_account == 0)) {
		/* Just a reset of account list */
		xfree(resv_ptr->accounts);
		if (accounts[0] != '\0')
			resv_ptr->accounts = xstrdup(accounts);
		xfree(resv_ptr->account_list);
		resv_ptr->account_list = ac_list;
		resv_ptr->account_cnt  = ac_cnt;
		resv_ptr->account_not  = account_not;
		xfree(ac_cpy);
		xfree(ac_type);
		return SLURM_SUCCESS;
	}

	/* Modification of existing account list */
	if ((resv_ptr->account_cnt == 0) && minus_account)
		resv_ptr->account_not = true;
	if (resv_ptr->account_not) {
		/* change minus_account to plus_account (add to NOT list) and
		 * change plus_account to minus_account (remove from NOT list) */
		for (i = 0; i < ac_cnt; i++) {
			if (ac_type[i] == 1)
				ac_type[i] = 2;
			else if (ac_type[i] == 2)
				ac_type[i] = 1;
		}
		if (minus_account && !plus_account) {
			minus_account = false;
			plus_account  = true;
		} else if (!minus_account && plus_account) {
			minus_account = true;
			plus_account  = false;
		}
	}
	if (minus_account) {
		if (resv_ptr->account_cnt == 0)
			goto inval;
		for (i=0; i<ac_cnt; i++) {
			if (ac_type[i] != 1)	/* not minus */
				continue;
			found_it = false;
			for (j=0; j<resv_ptr->account_cnt; j++) {
				char *test_name = resv_ptr->account_list[j];
				if (test_name[0] == '-')
					test_name++;
				if (strcmp(test_name, ac_list[i]))
					continue;
				found_it = true;
				xfree(resv_ptr->account_list[j]);
				resv_ptr->account_cnt--;
				for (k=j; k<resv_ptr->account_cnt; k++) {
					resv_ptr->account_list[k] =
						resv_ptr->account_list[k+1];
				}
				break;
			}
			if (!found_it)
				goto inval;
		}
		xfree(resv_ptr->accounts);
		for (i=0; i<resv_ptr->account_cnt; i++) {
			if (i)
				xstrcat(resv_ptr->accounts, ",");
			if (resv_ptr->account_not)
				xstrcat(resv_ptr->accounts, "-");
			xstrcat(resv_ptr->accounts, resv_ptr->account_list[i]);
		}
	}

	if (plus_account) {
		for (i=0; i<ac_cnt; i++) {
			if (ac_type[i] != 2)	/* not plus */
				continue;
			found_it = false;
			for (j=0; j<resv_ptr->account_cnt; j++) {
				char *test_name = resv_ptr->account_list[j];
				if (test_name[0] == '-')
					test_name++;
				if (strcmp(test_name, ac_list[i]))
					continue;
				found_it = true;
				break;
			}
			if (found_it)
				continue;	/* duplicate entry */
			xrealloc(resv_ptr->account_list,
				 sizeof(char *) * (resv_ptr->account_cnt + 1));
			resv_ptr->account_list[resv_ptr->account_cnt++] =
					xstrdup(ac_list[i]);
		}
		xfree(resv_ptr->accounts);
		for (i=0; i<resv_ptr->account_cnt; i++) {
			if (i)
				xstrcat(resv_ptr->accounts, ",");
			if (resv_ptr->account_not)
				xstrcat(resv_ptr->accounts, "-");
			xstrcat(resv_ptr->accounts, resv_ptr->account_list[i]);
		}
	}

	for (i=0; i<ac_cnt; i++)
		xfree(ac_list[i]);
	xfree(ac_list);
	xfree(ac_type);
	xfree(ac_cpy);
	return SLURM_SUCCESS;

 inval:	for (i=0; i<ac_cnt; i++)
		xfree(ac_list[i]);
	xfree(ac_list);
	xfree(ac_type);
	xfree(ac_cpy);
	return ESLURM_INVALID_ACCOUNT;
}

/*
 * Validate a comma delimited list of user names and build an array of
 *	their UIDs
 * IN users      - a list of user names
 * OUT user_cnt  - number of UIDs in the list
 * OUT user_list - list of the user's uid, CALLER MUST XFREE;
 * OUT user_not  - true of user_list is that of users to be blocked
 *                 from reservation access
 * RETURN 0 on success
 */
static int _build_uid_list(char *users, int *user_cnt, uid_t **user_list,
			   bool *user_not)
{
	char *last = NULL, *tmp = NULL, *tok;
	int u_cnt = 0, i;
	uid_t *u_list, u_tmp;

	*user_cnt = 0;
	*user_list = (uid_t *) NULL;
	*user_not = false;

	if (!users)
		return ESLURM_USER_ID_MISSING;

	i = strlen(users);
	u_list = xmalloc(sizeof(uid_t) * (i + 2));
	tmp = xstrdup(users);
	tok = strtok_r(tmp, ",", &last);
	while (tok) {
		if (tok[0] == '-') {
			if (u_cnt == 0) {
				*user_not = true;
			} else if (*user_not != true) {
				info("Reservation request has some not/users");
				goto inval;
			}
			tok++;
		} else if (*user_not != false) {
			info("Reservation request has some not/users");
			goto inval;
		}
		if (uid_from_string (tok, &u_tmp) < 0) {
			info("Reservation request has invalid user %s", tok);
			goto inval;
		}
		u_list[u_cnt++] = u_tmp;
		tok = strtok_r(NULL, ",", &last);
	}
	*user_cnt  = u_cnt;
	*user_list = u_list;
	xfree(tmp);
	return SLURM_SUCCESS;

 inval:	xfree(tmp);
	xfree(u_list);
	return ESLURM_USER_ID_MISSING;
}

/*
 * Update a user/uid list for an existing reservation based upon an
 *	update comma delimited specification of users to add (+name),
 *	remove (-name), or set value of
 * IN/OUT resv_ptr - pointer to reservation structure being updated
 * IN users        - a list of user names, to set, add, or remove
 * RETURN 0 on success
 */
static int _update_uid_list(slurmctld_resv_t *resv_ptr, char *users)
{
	char *last = NULL, *u_cpy = NULL, *tmp = NULL, *tok;
	int u_cnt = 0, i, j, k;
	uid_t *u_list, u_tmp;
	int *u_type, minus_user = 0, plus_user = 0;
	char **u_name;
	bool found_it;
	bool user_not = false;

	if (!users)
		return ESLURM_USER_ID_MISSING;

	/* Parse the incoming user expression */
	i = strlen(users);
	u_list = xmalloc(sizeof(uid_t)  * (i + 2));
	u_name = xmalloc(sizeof(char *) * (i + 2));
	u_type = xmalloc(sizeof(int)    * (i + 2));
	u_cpy = xstrdup(users);
	tok = strtok_r(u_cpy, ",", &last);
	while (tok) {
		if (tok[0] == '-') {
			u_type[u_cnt] = 1;	/* minus */
			minus_user = 1;
			tok++;
		} else if (tok[0] == '+') {
			u_type[u_cnt] = 2;	/* plus */
			plus_user = 1;
			tok++;
		} else if (tok[0] == '\0') {
			continue;
		} else if (plus_user || minus_user) {
			info("Reservation user expression invalid %s", users);
			goto inval;
		} else
			u_type[u_cnt] = 3;	/* set */

		if (uid_from_string (tok, &u_tmp) < 0) {
			info("Reservation request has invalid user %s", tok);
			goto inval;
		}

		u_name[u_cnt] = tok;
		u_list[u_cnt++] = u_tmp;
		tok = strtok_r(NULL, ",", &last);
	}

	if ((plus_user == 0) && (minus_user == 0)) {
		/* Just a reset of user list */
		xfree(resv_ptr->users);
		xfree(resv_ptr->user_list);
		if (users[0] != '\0')
			resv_ptr->users = xstrdup(users);
		resv_ptr->user_cnt  = u_cnt;
		resv_ptr->user_list = u_list;
		resv_ptr->user_not  = user_not;
		xfree(u_cpy);
		xfree(u_name);
		xfree(u_type);
		return SLURM_SUCCESS;
	}

	/* Modification of existing user list */
	if ((resv_ptr->user_cnt == 0) && minus_user)
		resv_ptr->user_not = true;
	if (resv_ptr->user_not) {
		/* change minus_user to plus_user (add to NOT list) and
		 * change plus_user to minus_user (remove from NOT list) */
		for (i = 0; i < u_cnt; i++) {
			if (u_type[i] == 1)
				u_type[i] = 2;
			else if (u_type[i] == 2)
				u_type[i] = 1;
		}
		if (minus_user && !plus_user) {
			minus_user = false;
			plus_user  = true;
		} else if (!minus_user && plus_user) {
			minus_user = true;
			plus_user  = false;
		}
	}
	if (minus_user) {
		for (i=0; i<u_cnt; i++) {
			if (u_type[i] != 1)	/* not minus */
				continue;
			found_it = false;
			for (j=0; j<resv_ptr->user_cnt; j++) {
				if (resv_ptr->user_list[j] != u_list[i])
					continue;
				found_it = true;
				resv_ptr->user_cnt--;
				for (k=j; k<resv_ptr->user_cnt; k++) {
					resv_ptr->user_list[k] =
						resv_ptr->user_list[k+1];
				}
				break;
			}
			if (!found_it)
				goto inval;

			/* Now we need to remove from users string */
			k = strlen(u_name[i]);
			tmp = resv_ptr->users;
			while ((tok = strstr(tmp, u_name[i]))) {
				if (((tok != resv_ptr->users) &&
				     (tok[-1] != ',') && (tok[-1] != '-')) ||
				    ((tok[k] != '\0') && (tok[k] != ','))) {
					tmp = tok + 1;
					continue;
				}
				if (tok[-1] == '-') {
					tok--;
					k++;
				}
				if (tok[-1] == ',') {
					tok--;
					k++;
				} else if (tok[k] == ',')
					k++;
				for (j=0; ; j++) {
					tok[j] = tok[j+k];
					if (tok[j] == '\0')
						break;
				}
			}
		}
		if ((resv_ptr->users == NULL) ||
		    (strlen(resv_ptr->users) == 0)) {
			resv_ptr->user_not = 0;
			xfree(resv_ptr->users);
		}
	}

	if (plus_user) {
		for (i=0; i<u_cnt; i++) {
			if (u_type[i] != 2)	/* not plus */
				continue;
			found_it = false;
			for (j=0; j<resv_ptr->user_cnt; j++) {
				if (resv_ptr->user_list[j] != u_list[i])
					continue;
				found_it = true;
				break;
			}
			if (found_it)
				continue;	/* duplicate entry */
			if (resv_ptr->users && resv_ptr->users[0])
				xstrcat(resv_ptr->users, ",");
			if (resv_ptr->user_not)
				xstrcat(resv_ptr->users, "-");
			xstrcat(resv_ptr->users, u_name[i]);
			xrealloc(resv_ptr->user_list,
				 sizeof(uid_t) * (resv_ptr->user_cnt + 1));
			resv_ptr->user_list[resv_ptr->user_cnt++] =
				u_list[i];
		}
	}
	xfree(u_cpy);
	xfree(u_list);
	xfree(u_name);
	xfree(u_type);
	return SLURM_SUCCESS;

 inval:	xfree(u_cpy);
	xfree(u_list);
	xfree(u_name);
	xfree(u_type);
	return ESLURM_USER_ID_MISSING;
}

/*
 * _pack_resv - dump configuration information about a specific reservation
 *	in machine independent form (for network transmission or state save)
 * IN resv_ptr - pointer to reservation for which information is requested
 * IN/OUT buffer - buffer in which data is placed, pointers automatically
 *	updated
 * IN internal   - true if for internal save state, false for xmit to users
 * NOTE: if you make any changes here be sure to make the corresponding
 *	to _unpack_reserve_info_members() in common/slurm_protocol_pack.c
 *	plus load_all_resv_state() below.
 */
static void _pack_resv(slurmctld_resv_t *resv_ptr, Buf buffer,
		       bool internal, uint16_t protocol_version)
{
	time_t now = time(NULL), start_relative, end_relative;

	if (resv_ptr->flags & RESERVE_FLAG_TIME_FLOAT)
		last_resv_update = now;
	if (!internal && (resv_ptr->flags & RESERVE_FLAG_TIME_FLOAT)) {
		start_relative = resv_ptr->start_time + now;
		if (resv_ptr->duration == INFINITE)
			end_relative = start_relative + ONE_YEAR;
		else if (resv_ptr->duration && (resv_ptr->duration != NO_VAL))
			end_relative = start_relative + resv_ptr->duration * 60;
		else {
			end_relative = resv_ptr->end_time;
			if (start_relative > end_relative)
				start_relative = end_relative;
		}
	} else {
		start_relative = resv_ptr->start_time_first;
		end_relative = resv_ptr->end_time;
	}

	if (protocol_version >= SLURM_15_08_PROTOCOL_VERSION) {
		packstr(resv_ptr->accounts,	buffer);
		packstr(resv_ptr->burst_buffer,	buffer);
		pack32(resv_ptr->cpu_cnt,	buffer);
		pack_time(end_relative,		buffer);
		packstr(resv_ptr->features,	buffer);
		pack32(resv_ptr->flags,		buffer);
		packstr(resv_ptr->licenses,	buffer);
		packstr(resv_ptr->name,		buffer);
		pack32(resv_ptr->node_cnt,	buffer);
		packstr(resv_ptr->node_list,	buffer);
		packstr(resv_ptr->partition,	buffer);
		pack_time(start_relative,	buffer);
		packstr(resv_ptr->users,	buffer);

		if (internal) {
			uint32_t core_cnt = 0;
			pack8(resv_ptr->account_not,	buffer);
			packstr(resv_ptr->assoc_list,	buffer);
			if (resv_ptr->core_bitmap)
				core_cnt = bit_size(resv_ptr->core_bitmap);
			pack32(core_cnt,		buffer);
			pack_bit_fmt(resv_ptr->core_bitmap, buffer);
			pack32(resv_ptr->duration,	buffer);
			pack8(resv_ptr->full_nodes,	buffer);
			pack32(resv_ptr->resv_id,	buffer);
			pack_time(resv_ptr->start_time_prev,	buffer);
			pack_time(resv_ptr->start_time,	buffer);
			pack8(resv_ptr->user_not,	buffer);
		} else {
			pack_bit_fmt(resv_ptr->node_bitmap, buffer);
		}
	} else if (protocol_version >= SLURM_14_03_PROTOCOL_VERSION) {
		packstr(resv_ptr->accounts,	buffer);
		pack32(resv_ptr->cpu_cnt,	buffer);
		pack_time(end_relative,		buffer);
		packstr(resv_ptr->features,	buffer);
		pack32(resv_ptr->flags,		buffer);
		packstr(resv_ptr->licenses,	buffer);
		packstr(resv_ptr->name,		buffer);
		pack32(resv_ptr->node_cnt,	buffer);
		packstr(resv_ptr->node_list,	buffer);
		packstr(resv_ptr->partition,	buffer);
		pack_time(start_relative,	buffer);
		packstr(resv_ptr->users,	buffer);

		if (internal) {
			uint32_t core_cnt = 0;
			pack8(resv_ptr->account_not,	buffer);
			packstr(resv_ptr->assoc_list,	buffer);
			if (resv_ptr->core_bitmap)
				core_cnt = bit_size(resv_ptr->core_bitmap);
			pack32(core_cnt,		buffer);
			pack_bit_fmt(resv_ptr->core_bitmap, buffer);
			pack32(resv_ptr->duration,	buffer);
			pack8(resv_ptr->full_nodes,	buffer);
			pack32(resv_ptr->resv_id,	buffer);
			pack_time(resv_ptr->start_time_prev,	buffer);
			pack_time(resv_ptr->start_time,	buffer);
			pack8(resv_ptr->user_not,	buffer);
		} else {
			pack_bit_fmt(resv_ptr->node_bitmap, buffer);
		}
	}
}

slurmctld_resv_t *_load_reservation_state(Buf buffer,
					  uint16_t protocol_version)
{
	slurmctld_resv_t *resv_ptr;
	uint32_t core_cnt, uint32_tmp;
	char *core_inx_str = NULL;

	resv_ptr = xmalloc(sizeof(slurmctld_resv_t));
	xassert(resv_ptr->magic = RESV_MAGIC);	/* Sets value */
	if (protocol_version >= SLURM_15_08_PROTOCOL_VERSION) {
		safe_unpackstr_xmalloc(&resv_ptr->accounts,
				       &uint32_tmp,	buffer);
		safe_unpackstr_xmalloc(&resv_ptr->burst_buffer,
				       &uint32_tmp,	buffer);
		safe_unpack32(&resv_ptr->cpu_cnt,	buffer);
		safe_unpack_time(&resv_ptr->end_time,	buffer);
		safe_unpackstr_xmalloc(&resv_ptr->features,
				       &uint32_tmp, 	buffer);
		safe_unpack32(&resv_ptr->flags,		buffer);
		safe_unpackstr_xmalloc(&resv_ptr->licenses,
				       &uint32_tmp, 	buffer);
		safe_unpackstr_xmalloc(&resv_ptr->name,	&uint32_tmp, buffer);

		safe_unpack32(&resv_ptr->node_cnt,	buffer);
		safe_unpackstr_xmalloc(&resv_ptr->node_list,
				       &uint32_tmp,	buffer);
		safe_unpackstr_xmalloc(&resv_ptr->partition,
				       &uint32_tmp, 	buffer);
		safe_unpack_time(&resv_ptr->start_time_first,	buffer);
		safe_unpackstr_xmalloc(&resv_ptr->users, &uint32_tmp, buffer);

		/* Fields saved for internal use only (save state) */
		safe_unpack8((uint8_t *)&resv_ptr->account_not,	buffer);
		safe_unpackstr_xmalloc(&resv_ptr->assoc_list,
				       &uint32_tmp,	buffer);
		safe_unpack32(&core_cnt,		buffer);
		safe_unpackstr_xmalloc(&core_inx_str, &uint32_tmp, buffer);
		if (core_inx_str == NULL) {
#if _DEBUG
			info("Reservation %s has no core_bitmap",
			     resv_ptr->name);
#endif
		} else {
			resv_ptr->core_bitmap = bit_alloc(core_cnt);
			bit_unfmt(resv_ptr->core_bitmap, core_inx_str);
			info("Reservation %s has core_bitmap %s on node %s",
			     resv_ptr->name, core_inx_str,
			     resv_ptr->node_list);
			xfree(core_inx_str);
		}
		safe_unpack32(&resv_ptr->duration,	buffer);
		safe_unpack8((uint8_t *)&resv_ptr->full_nodes,	buffer);
		safe_unpack32(&resv_ptr->resv_id,	buffer);
		safe_unpack_time(&resv_ptr->start_time_prev, buffer);
		safe_unpack_time(&resv_ptr->start_time, buffer);
		safe_unpack8((uint8_t *)&resv_ptr->user_not,	buffer);
	} else if (protocol_version >= SLURM_14_03_PROTOCOL_VERSION) {
		safe_unpackstr_xmalloc(&resv_ptr->accounts,
				       &uint32_tmp,	buffer);
		safe_unpack32(&resv_ptr->cpu_cnt,	buffer);
		safe_unpack_time(&resv_ptr->end_time,	buffer);
		safe_unpackstr_xmalloc(&resv_ptr->features,
				       &uint32_tmp, 	buffer);
		safe_unpack32(&resv_ptr->flags,		buffer);
		safe_unpackstr_xmalloc(&resv_ptr->licenses,
				       &uint32_tmp, 	buffer);
		safe_unpackstr_xmalloc(&resv_ptr->name,	&uint32_tmp, buffer);

		safe_unpack32(&resv_ptr->node_cnt,	buffer);
		safe_unpackstr_xmalloc(&resv_ptr->node_list,
				       &uint32_tmp,	buffer);
		safe_unpackstr_xmalloc(&resv_ptr->partition,
				       &uint32_tmp, 	buffer);
		safe_unpack_time(&resv_ptr->start_time_first,	buffer);
		safe_unpackstr_xmalloc(&resv_ptr->users, &uint32_tmp, buffer);

		/* Fields saved for internal use only (save state) */
		safe_unpack8((uint8_t *)&resv_ptr->account_not,	buffer);
		safe_unpackstr_xmalloc(&resv_ptr->assoc_list,
				       &uint32_tmp,	buffer);
		safe_unpack32(&core_cnt,		buffer);
		safe_unpackstr_xmalloc(&core_inx_str, &uint32_tmp, buffer);
		if (core_inx_str == NULL) {
#if _DEBUG
			info("Reservation %s has no core_bitmap",
			     resv_ptr->name);
#endif
		} else {
			resv_ptr->core_bitmap = bit_alloc(core_cnt);
			bit_unfmt(resv_ptr->core_bitmap, core_inx_str);
			info("Reservation %s has core_bitmap %s on node %s",
			     resv_ptr->name, core_inx_str,
			     resv_ptr->node_list);
			xfree(core_inx_str);
		}
		safe_unpack32(&resv_ptr->duration,	buffer);
		safe_unpack8((uint8_t *)&resv_ptr->full_nodes,	buffer);
		safe_unpack32(&resv_ptr->resv_id,	buffer);
		safe_unpack_time(&resv_ptr->start_time_prev, buffer);
		safe_unpack_time(&resv_ptr->start_time, buffer);
		safe_unpack8((uint8_t *)&resv_ptr->user_not,	buffer);
	}

	return resv_ptr;

unpack_error:
	error("Incomplete reservation state save file");
	_del_resv_rec(resv_ptr);
	return NULL;
}

/*
 * Test if a new/updated reservation request will overlap running jobs
 * RET true if overlap
 */
static bool _job_overlap(time_t start_time, uint32_t flags,
			 bitstr_t *node_bitmap)
{
	ListIterator job_iterator;
	struct job_record *job_ptr;
	bool overlap = false;

	if (flags & RESERVE_FLAG_IGN_JOBS)	/* ignore job overlap */
		return overlap;
	if (flags & RESERVE_FLAG_TIME_FLOAT)
		start_time += time(NULL);

	job_iterator = list_iterator_create(job_list);
	while ((job_ptr = (struct job_record *) list_next(job_iterator))) {
		if (IS_JOB_RUNNING(job_ptr)		&&
		    (job_ptr->end_time > start_time)	&&
		    (bit_overlap(job_ptr->node_bitmap, node_bitmap) > 0)) {
			overlap = true;
			break;
		}
	}
	list_iterator_destroy(job_iterator);

	return overlap;
}

/*
 * Test if a new/updated reservation request overlaps an existing
 *	reservation
 * RET true if overlap
 */
static bool _resv_overlap(time_t start_time, time_t end_time,
			  uint32_t flags, bitstr_t *node_bitmap,
			  slurmctld_resv_t *this_resv_ptr)
{
	ListIterator iter;
	slurmctld_resv_t *resv_ptr;
	bool rc = false;
	int i, j;
	time_t s_time1, s_time2, e_time1, e_time2;

	if ((flags & RESERVE_FLAG_MAINT)   ||
	    (flags & RESERVE_FLAG_OVERLAP) ||
	    (!node_bitmap))
		return rc;

	iter = list_iterator_create(resv_list);

	while ((resv_ptr = (slurmctld_resv_t *) list_next(iter))) {
		if (resv_ptr == this_resv_ptr)
			continue;	/* skip self */
		if (resv_ptr->node_bitmap == NULL)
			continue;	/* no specific nodes in reservation */
		if (!bit_overlap(resv_ptr->node_bitmap, node_bitmap))
			continue;	/* no overlap */
		if (!resv_ptr->full_nodes)
			continue;

		for (i=0; ((i<7) && (!rc)); i++) {  /* look forward one week */
			s_time1 = start_time;
			e_time1 = end_time;
			_advance_time(&s_time1, i);
			_advance_time(&e_time1, i);
			for (j=0; ((j<7) && (!rc)); j++) {
				s_time2 = resv_ptr->start_time;
				e_time2 = resv_ptr->end_time;
				_advance_time(&s_time2, j);
				_advance_time(&e_time2, j);
				if ((s_time1 < e_time2) &&
				    (e_time1 > s_time2)) {
					verbose("Reservation overlap with %s",
						resv_ptr->name);
					rc = true;
					break;
				}
				if (!(resv_ptr->flags & RESERVE_FLAG_DAILY))
					break;
			}
			if ((flags & RESERVE_FLAG_DAILY) == 0)
				break;
		}
	}
	list_iterator_destroy(iter);

	return rc;
}

/* Set a reservation's CPU count. Requires that the reservation's
 *	node_bitmap be set. */
static void _set_cpu_cnt(slurmctld_resv_t *resv_ptr)
{
	int i;
	uint32_t cpu_cnt = 0;
	struct node_record *node_ptr = node_record_table_ptr;

	if (!resv_ptr->node_bitmap)
		return;

#ifdef HAVE_BG
	if (!cnodes_per_mp)
		select_g_alter_node_cnt(SELECT_GET_NODE_SCALING,
					&cnodes_per_mp);
#endif

	for (i=0; i<node_record_count; i++, node_ptr++) {
		if (!bit_test(resv_ptr->node_bitmap, i))
			continue;
#ifdef HAVE_BG
		if (cnodes_per_mp)
			cpu_cnt += cnodes_per_mp;
		else
			cpu_cnt += node_ptr->sockets;
#else
		if (slurmctld_conf.fast_schedule)
			cpu_cnt += node_ptr->config_ptr->cpus;
		else
			cpu_cnt += node_ptr->cpus;
#endif
	}
	resv_ptr->cpu_cnt = cpu_cnt;
}

/*
 * _license_validate2 - A variant of license_validate which considers the
 * licenses used by overlapping reservations
 */
static List _license_validate2(resv_desc_msg_t *resv_desc_ptr, bool *valid)
{
	List license_list, merged_list;
	ListIterator iter;
	slurmctld_resv_t *resv_ptr;
	char *merged_licenses;

	license_list = license_validate(resv_desc_ptr->licenses, valid);
	if (!valid || (resv_desc_ptr->licenses == NULL))
		return license_list;

	merged_licenses = xstrdup(resv_desc_ptr->licenses);
	iter = list_iterator_create(resv_list);
	while ((resv_ptr = (slurmctld_resv_t *) list_next(iter))) {
		if ((resv_ptr->licenses   == NULL) ||
		    (resv_ptr->end_time   <= resv_desc_ptr->start_time) ||
		    (resv_ptr->start_time >= resv_desc_ptr->end_time))
			continue;	/* No overlap */
		if (resv_desc_ptr->name &&
		    !strcmp(resv_desc_ptr->name, resv_ptr->name))
			continue;	/* Modifying this reservation */
		xstrcat(merged_licenses, ",");
		xstrcat(merged_licenses, resv_ptr->licenses);
	}
	list_iterator_destroy(iter);
	merged_list = license_validate(merged_licenses, valid);
	xfree(merged_licenses);
	FREE_NULL_LIST(merged_list);
	return license_list;
}

/* Create a resource reservation */
extern int create_resv(resv_desc_msg_t *resv_desc_ptr)
{
	int i, j, rc = SLURM_SUCCESS;
	time_t now = time(NULL);
	struct part_record *part_ptr = NULL;
	bitstr_t *node_bitmap = NULL;
	bitstr_t *core_bitmap = NULL;
	slurmctld_resv_t *resv_ptr;
	int account_cnt = 0, user_cnt = 0;
	char **account_list = NULL;
	uid_t *user_list = NULL;
	char start_time[32], end_time[32];
	List license_list = (List) NULL;
	char *name1, *name2, *val1, *val2;
	uint32_t total_node_cnt = 0;
	bool account_not = false, user_not = false;

	if (!resv_list)
		resv_list = list_create(_del_resv_rec);
	_dump_resv_req(resv_desc_ptr, "create_resv");

	/* Validate the request */
	if (resv_desc_ptr->start_time != (time_t) NO_VAL) {
		if (resv_desc_ptr->flags & RESERVE_FLAG_TIME_FLOAT) {
			if (resv_desc_ptr->start_time < now)
				resv_desc_ptr->start_time = now;
		} else if (resv_desc_ptr->start_time < (now - MAX_RESV_DELAY)) {
			info("Reservation request has invalid start time");
			rc = ESLURM_INVALID_TIME_VALUE;
			goto bad_parse;
		}
	} else
		resv_desc_ptr->start_time = now;

	if (resv_desc_ptr->end_time != (time_t) NO_VAL) {
		if (resv_desc_ptr->end_time < (now - MAX_RESV_DELAY)) {
			info("Reservation request has invalid end time");
			rc = ESLURM_INVALID_TIME_VALUE;
			goto bad_parse;
		}
	} else if (resv_desc_ptr->duration == INFINITE) {
		resv_desc_ptr->end_time = resv_desc_ptr->start_time + ONE_YEAR;
	} else if (resv_desc_ptr->duration) {
		resv_desc_ptr->end_time = resv_desc_ptr->start_time +
					  (resv_desc_ptr->duration * 60);
	} else
		resv_desc_ptr->end_time = INFINITE;
	if (resv_desc_ptr->flags == NO_VAL)
		resv_desc_ptr->flags = 0;
	else {
		resv_desc_ptr->flags &= RESERVE_FLAG_MAINT    |
					RESERVE_FLAG_OVERLAP  |
					RESERVE_FLAG_IGN_JOBS |
					RESERVE_FLAG_DAILY    |
					RESERVE_FLAG_WEEKLY   |
					RESERVE_FLAG_STATIC   |
					RESERVE_FLAG_ANY_NODES   |
					RESERVE_FLAG_PART_NODES  |
					RESERVE_FLAG_FIRST_CORES |
					RESERVE_FLAG_TIME_FLOAT  |
					RESERVE_FLAG_REPLACE;
	}
	if (resv_desc_ptr->flags & RESERVE_FLAG_REPLACE) {
		if (resv_desc_ptr->node_list) {
			rc = ESLURM_INVALID_NODE_NAME;
			goto bad_parse;
		}
		if (resv_desc_ptr->core_cnt) {
			rc = ESLURM_INVALID_CPU_COUNT;
			goto bad_parse;
		}
	}

	if (resv_desc_ptr->partition) {
		part_ptr = find_part_record(resv_desc_ptr->partition);
		if (!part_ptr) {
			info("Reservation request has invalid partition %s",
			     resv_desc_ptr->partition);
			rc = ESLURM_INVALID_PARTITION_NAME;
			goto bad_parse;
		}
	} else if (resv_desc_ptr->flags & RESERVE_FLAG_PART_NODES) {
		info("Reservation request with Part_Nodes flag lacks "
		     "partition specification");
		rc = ESLURM_INVALID_PARTITION_NAME;
		goto bad_parse;
	}
	if ((resv_desc_ptr->accounts == NULL) &&
	    (resv_desc_ptr->users == NULL)) {
		info("Reservation request lacks users or accounts");
		rc = ESLURM_INVALID_ACCOUNT;
		goto bad_parse;
	}
	if (resv_desc_ptr->accounts) {
		rc = _build_account_list(resv_desc_ptr->accounts,
					 &account_cnt, &account_list,
					 &account_not);
		if (rc)
			goto bad_parse;
	}
	if (resv_desc_ptr->users) {
		rc = _build_uid_list(resv_desc_ptr->users,
				     &user_cnt, &user_list, &user_not);
		if (rc)
			goto bad_parse;
	}
	if (resv_desc_ptr->licenses) {
		bool valid = true;
		license_list = _license_validate2(resv_desc_ptr, &valid);
		if (!valid) {
			info("Reservation request has invalid licenses %s",
			     resv_desc_ptr->licenses);
			rc = ESLURM_INVALID_LICENSES;
			goto bad_parse;
		}
	}

	/* Sort the list of node counts in order descending size */
	if (resv_desc_ptr->node_cnt) {
		for (i = 0; resv_desc_ptr->node_cnt[i]; i++) {
			int max_inx = i;
			for (j = (i + 1); resv_desc_ptr->node_cnt[j]; j++) {
				if (resv_desc_ptr->node_cnt[j] >
				    resv_desc_ptr->node_cnt[max_inx])
					max_inx = j;
			}
			if (max_inx != i) {	/* swap the values */
				uint32_t max_val = resv_desc_ptr->
						   node_cnt[max_inx];
				resv_desc_ptr->node_cnt[max_inx] =
					resv_desc_ptr->node_cnt[i];
				resv_desc_ptr->node_cnt[i] = max_val;
			}
		}
	}

#ifdef HAVE_BG
	if (!cnodes_per_mp) {
		select_g_alter_node_cnt(SELECT_GET_NODE_SCALING,
					&cnodes_per_mp);
	}
	if (resv_desc_ptr->node_cnt && cnodes_per_mp) {
		/* Pack multiple small blocks into midplane rather than
		 * allocating a whole midplane for each small block */
		int small_block_nodes = 0, small_block_count = 0;
		for (i = 0; resv_desc_ptr->node_cnt[i]; i++) {
			if (resv_desc_ptr->node_cnt[i] < cnodes_per_mp)
				small_block_nodes += resv_desc_ptr->node_cnt[i];
		}
		small_block_count  =  small_block_nodes;
		small_block_count += (cnodes_per_mp - 1);
		small_block_count /=  cnodes_per_mp;

		/* Convert c-node count to midplane count */
		total_node_cnt = 0;
		for (i = 0; resv_desc_ptr->node_cnt[i]; i++) {
			if (resv_desc_ptr->node_cnt[i] < cnodes_per_mp) {
				if (!resv_desc_ptr->core_cnt)
					resv_desc_ptr->core_cnt =
						xmalloc(sizeof(uint32_t) * 2);
				resv_desc_ptr->core_cnt[0] +=
					resv_desc_ptr->node_cnt[i];
				if (small_block_count == 0) {
					resv_desc_ptr->node_cnt[i] = 0;
					break;
				}
				small_block_count--;
			}

			resv_desc_ptr->node_cnt[i] += (cnodes_per_mp - 1);
			resv_desc_ptr->node_cnt[i] /=  cnodes_per_mp;
			total_node_cnt += resv_desc_ptr->node_cnt[i];
		}
	}
#endif

	if (resv_desc_ptr->node_list) {
#ifdef HAVE_BG
		int inx;
		bitstr_t *cnode_bitmap = NULL;
		for (inx = 0; resv_desc_ptr->node_list[inx]; inx++) {
			if (resv_desc_ptr->node_list[inx] == '['
			    && resv_desc_ptr->node_list[inx-1] <= '9'
			    && resv_desc_ptr->node_list[inx-1] >= '0') {
				if (!(cnode_bitmap =
				      select_g_ba_cnodelist2bitmap(
					      resv_desc_ptr->node_list+inx))) {
					rc = ESLURM_INVALID_NODE_NAME;
					goto bad_parse;
				}
				resv_desc_ptr->node_list[inx] = '\0';
				break;
			}
		}
#endif

		resv_desc_ptr->flags |= RESERVE_FLAG_SPEC_NODES;
		if (strcasecmp(resv_desc_ptr->node_list, "ALL") == 0) {
			if ((resv_desc_ptr->partition) &&
			    (resv_desc_ptr->flags & RESERVE_FLAG_PART_NODES)) {
				part_ptr = find_part_record(
					resv_desc_ptr->partition);
				node_bitmap = bit_copy(part_ptr->node_bitmap);
			} else {
				node_bitmap = bit_alloc(node_record_count);
				bit_nset(node_bitmap, 0,(node_record_count-1));
			}
			xfree(resv_desc_ptr->node_list);
			resv_desc_ptr->node_list =
				bitmap2node_name(node_bitmap);
		} else if (node_name2bitmap(resv_desc_ptr->node_list,
					    false, &node_bitmap)) {
			rc = ESLURM_INVALID_NODE_NAME;
			goto bad_parse;
		}
		if (bit_set_count(node_bitmap) == 0) {
			info("Reservation node list is empty");
			rc = ESLURM_INVALID_NODE_NAME;
			goto bad_parse;
		}
		if (!(resv_desc_ptr->flags & RESERVE_FLAG_OVERLAP) &&
		    _resv_overlap(resv_desc_ptr->start_time,
				  resv_desc_ptr->end_time,
				  resv_desc_ptr->flags, node_bitmap,
				  NULL)) {
			info("Reservation request overlaps another");
			rc = ESLURM_RESERVATION_OVERLAP;
			goto bad_parse;
		}
		total_node_cnt = bit_set_count(node_bitmap);
		if (!(resv_desc_ptr->flags & RESERVE_FLAG_IGN_JOBS) &&
		    !resv_desc_ptr->core_cnt &&
		    _job_overlap(resv_desc_ptr->start_time,
				 resv_desc_ptr->flags, node_bitmap)) {
			info("Reservation request overlaps jobs");
			rc = ESLURM_NODES_BUSY;
			goto bad_parse;
		}
#ifdef HAVE_BG
		if (cnode_bitmap && total_node_cnt == 1) {
			int offset =
				cr_get_coremap_offset(bit_ffs(node_bitmap));

			if (!cnodes_per_mp)
				select_g_alter_node_cnt(SELECT_GET_NODE_SCALING,
							&cnodes_per_mp);

			if (!core_bitmap)
				core_bitmap = cr_create_cluster_core_bitmap(
					cnodes_per_mp);
			if (!resv_desc_ptr->core_cnt) {
				resv_desc_ptr->core_cnt =
					xmalloc(sizeof(uint32_t) * 2);
				resv_desc_ptr->core_cnt[0] =
					bit_clear_count(cnode_bitmap);
			}
			if (!resv_desc_ptr->node_cnt) {
				resv_desc_ptr->node_cnt =
					xmalloc(sizeof(uint32_t) * 2);
				resv_desc_ptr->node_cnt[0] = 1;
			}

			/* We only have to worry about this one
			   midplane since none of the others will be
			   considered.
			*/
			for (inx=0; inx < cnodes_per_mp; inx++) {
				/* Skip any not set, since they are
				 * the only ones available to run on. */
				if (!bit_test(cnode_bitmap, inx))
					continue;
				bit_set(core_bitmap, inx+offset);
			}
		}
		FREE_NULL_BITMAP(cnode_bitmap);
#endif
		/* We do allow to request cores with nodelist */
		if (resv_desc_ptr->core_cnt) {
			int nodecnt = bit_set_count(node_bitmap);
			int nodeinx = 0;
			while (nodeinx < nodecnt) {
				if (!resv_desc_ptr->core_cnt[nodeinx]) {
					info("Core count for reservation node "
					     "list is not consistent!");
					rc = ESLURM_INVALID_NODE_NAME;
					goto bad_parse;
				}
#if _DEBUG
				info("Requesting %d cores for node_list %d",
				     resv_desc_ptr->core_cnt[nodeinx],
				     nodeinx);
#endif
				nodeinx++;
			}
			rc = _select_nodes(resv_desc_ptr, &part_ptr,
					   &node_bitmap, &core_bitmap);
			if (rc != SLURM_SUCCESS)
				goto bad_parse;
		}
<<<<<<< HEAD
	} else if (((resv_desc_ptr->node_cnt == NULL) ||
		    (resv_desc_ptr->node_cnt[0] == 0)) &&
		    (!resv_desc_ptr->core_cnt) &&
		   ((resv_desc_ptr->flags & RESERVE_FLAG_ANY_NODES) == 0)) {
		info("Reservation request lacks node specification");
		rc = ESLURM_INVALID_NODE_NAME;
		goto bad_parse;
	} else if ((rc = _select_nodes(resv_desc_ptr, &part_ptr, &node_bitmap,
				       &core_bitmap)) != SLURM_SUCCESS) {
		goto bad_parse;
	} else {
=======
	} else if (!(resv_desc_ptr->flags & RESERVE_FLAG_LIC_ONLY)) {
		if ((!resv_desc_ptr->node_cnt || !resv_desc_ptr->node_cnt[0]) &&
		    !resv_desc_ptr->core_cnt) {
			info("Reservation request lacks node specification");
			rc = ESLURM_INVALID_NODE_NAME;
		} else {
		   rc = _select_nodes(resv_desc_ptr, &part_ptr, &node_bitmap,
				       &core_bitmap);
		}
		if (rc != SLURM_SUCCESS) {
			goto bad_parse;
		}

>>>>>>> f43992a8
		/* Get count of allocated nodes, on BlueGene systems, this
		 * might be more than requested */
		total_node_cnt = bit_set_count(node_bitmap);
	}

	if (resv_desc_ptr->core_cnt && !core_bitmap) {
		info("Attempt to reserve cores not possible with current "
		     "configuration");
		rc = ESLURM_INVALID_CPU_COUNT;
		goto bad_parse;
	}

	_generate_resv_id();
	if (resv_desc_ptr->name) {
		resv_ptr = (slurmctld_resv_t *) list_find_first (resv_list,
				_find_resv_name, resv_desc_ptr->name);
		if (resv_ptr) {
			info("Reservation request name duplication (%s)",
			     resv_desc_ptr->name);
			rc = ESLURM_RESERVATION_NAME_DUP;
			goto bad_parse;
		}
	} else {
		while (1) {
			_generate_resv_name(resv_desc_ptr);
			resv_ptr = (slurmctld_resv_t *)
					list_find_first (resv_list,
					_find_resv_name, resv_desc_ptr->name);
			if (!resv_ptr)
				break;
			_generate_resv_id();	/* makes new suffix */
			/* Same as previously created name, retry */
		}
	}

	/* Create a new reservation record */
	resv_ptr = xmalloc(sizeof(slurmctld_resv_t));
	resv_ptr->accounts	= resv_desc_ptr->accounts;
	resv_desc_ptr->accounts = NULL;		/* Nothing left to free */
	resv_ptr->account_cnt	= account_cnt;
	resv_ptr->account_list	= account_list;
	resv_ptr->account_not	= account_not;
	resv_ptr->burst_buffer	= resv_desc_ptr->burst_buffer;
	resv_desc_ptr->burst_buffer = NULL;	/* Nothing left to free */
	resv_ptr->duration      = resv_desc_ptr->duration;
	resv_ptr->end_time	= resv_desc_ptr->end_time;
	resv_ptr->features	= resv_desc_ptr->features;
	resv_desc_ptr->features = NULL;		/* Nothing left to free */
	resv_ptr->licenses	= resv_desc_ptr->licenses;
	resv_desc_ptr->licenses = NULL;		/* Nothing left to free */
	resv_ptr->license_list	= license_list;
	resv_ptr->resv_id       = top_suffix;
	xassert(resv_ptr->magic = RESV_MAGIC);	/* Sets value */
	resv_ptr->name		= xstrdup(resv_desc_ptr->name);
	resv_ptr->node_cnt	= total_node_cnt;
	resv_ptr->node_list	= resv_desc_ptr->node_list;
	resv_desc_ptr->node_list = NULL;	/* Nothing left to free */
	resv_ptr->node_bitmap	= node_bitmap;	/* May be unset */
	resv_ptr->core_bitmap	= core_bitmap;	/* May be unset */
	resv_ptr->partition	= resv_desc_ptr->partition;
	resv_desc_ptr->partition = NULL;	/* Nothing left to free */
	resv_ptr->part_ptr	= part_ptr;
	resv_ptr->start_time	= resv_desc_ptr->start_time;
	resv_ptr->start_time_first = resv_ptr->start_time;
	resv_ptr->start_time_prev = resv_ptr->start_time;
	resv_ptr->flags		= resv_desc_ptr->flags;
	resv_ptr->users		= resv_desc_ptr->users;
	resv_ptr->user_cnt	= user_cnt;
	resv_ptr->user_list	= user_list;
	resv_ptr->user_not	= user_not;
	resv_desc_ptr->users 	= NULL;		/* Nothing left to free */

	if (!resv_desc_ptr->core_cnt) {
#if _DEBUG
		info("reservation using full nodes");
#endif
		_set_cpu_cnt(resv_ptr);
		resv_ptr->full_nodes = 1;
	} else {
		resv_ptr->cpu_cnt = bit_set_count(resv_ptr->core_bitmap);
#if _DEBUG
		info("reservation using partial nodes: core count %u",
		     resv_ptr->cpu_cnt);
#endif
		resv_ptr->full_nodes = 0;
	}

	if ((rc = _set_assoc_list(resv_ptr)) != SLURM_SUCCESS)
		goto bad_parse;

	slurm_make_time_str(&resv_ptr->start_time, start_time,
			    sizeof(start_time));
	slurm_make_time_str(&resv_ptr->end_time, end_time, sizeof(end_time));
	if (resv_ptr->accounts) {
		name1 = " accounts=";
		val1  = resv_ptr->accounts;
	} else
		name1 = val1 = "";
	if (resv_ptr->users) {
		name2 = " users=";
		val2  = resv_ptr->users;
	} else
		name2 = val2 = "";
	info("sched: Created reservation %s%s%s%s%s nodes=%s start=%s end=%s",
	     resv_ptr->name, name1, val1, name2, val2,
	     resv_ptr->node_list, start_time, end_time);
	if (resv_ptr->flags & RESERVE_FLAG_TIME_FLOAT)
		resv_ptr->start_time -= now;

	/* This needs to be done after all other setup is done. */
	_post_resv_create(resv_ptr);

	list_append(resv_list, resv_ptr);
	last_resv_update = now;
	schedule_resv_save();

	return SLURM_SUCCESS;

 bad_parse:
	for (i = 0; i < account_cnt; i++)
		xfree(account_list[i]);
	xfree(account_list);
	if (license_list)
		list_destroy(license_list);
	FREE_NULL_BITMAP(node_bitmap);
	FREE_NULL_BITMAP(core_bitmap);
	xfree(user_list);
	return rc;
}

/* Purge all reservation data structures */
extern void resv_fini(void)
{
	if (resv_list) {
		list_destroy(resv_list);
		resv_list = (List) NULL;
	}
}

/* Update an exiting resource reservation */
extern int update_resv(resv_desc_msg_t *resv_desc_ptr)
{
	time_t now = time(NULL);
	slurmctld_resv_t *resv_backup, *resv_ptr;
	int error_code = SLURM_SUCCESS, i, rc;
	char start_time[32], end_time[32];
	char *name1, *name2, *val1, *val2;

	if (!resv_list)
		resv_list = list_create(_del_resv_rec);
	_dump_resv_req(resv_desc_ptr, "update_resv");

	/* Find the specified reservation */
	if (!resv_desc_ptr->name)
		return ESLURM_RESERVATION_INVALID;

	resv_ptr = (slurmctld_resv_t *) list_find_first (resv_list,
			_find_resv_name, resv_desc_ptr->name);
	if (!resv_ptr)
		return ESLURM_RESERVATION_INVALID;

	/* FIXME: Support more core based reservation updates */
	if ((resv_ptr->full_nodes == 0) &&
	    (resv_desc_ptr->node_cnt || resv_desc_ptr->node_list))
		return ESLURM_RESERVATION_NOT_USABLE;

	/* Make backup to restore state in case of failure */
	resv_backup = _copy_resv(resv_ptr);

	/* Process the request */
	if (resv_desc_ptr->flags != NO_VAL) {
		if (resv_desc_ptr->flags & RESERVE_FLAG_MAINT)
			resv_ptr->flags |= RESERVE_FLAG_MAINT;
		if (resv_desc_ptr->flags & RESERVE_FLAG_NO_MAINT)
			resv_ptr->flags &= (~RESERVE_FLAG_MAINT);
		if (resv_desc_ptr->flags & RESERVE_FLAG_OVERLAP)
			resv_ptr->flags |= RESERVE_FLAG_OVERLAP;
		if (resv_desc_ptr->flags & RESERVE_FLAG_IGN_JOBS)
			resv_ptr->flags |= RESERVE_FLAG_IGN_JOBS;
		if (resv_desc_ptr->flags & RESERVE_FLAG_NO_IGN_JOB)
			resv_ptr->flags &= (~RESERVE_FLAG_IGN_JOBS);
		if (resv_desc_ptr->flags & RESERVE_FLAG_DAILY)
			resv_ptr->flags |= RESERVE_FLAG_DAILY;
		if (resv_desc_ptr->flags & RESERVE_FLAG_NO_DAILY)
			resv_ptr->flags &= (~RESERVE_FLAG_DAILY);
		if (resv_desc_ptr->flags & RESERVE_FLAG_WEEKLY)
			resv_ptr->flags |= RESERVE_FLAG_WEEKLY;
		if (resv_desc_ptr->flags & RESERVE_FLAG_NO_WEEKLY)
			resv_ptr->flags &= (~RESERVE_FLAG_WEEKLY);
		if (resv_desc_ptr->flags & RESERVE_FLAG_ANY_NODES)
			resv_ptr->flags |= RESERVE_FLAG_ANY_NODES;
		if (resv_desc_ptr->flags & RESERVE_FLAG_NO_ANY_NODES)
			resv_ptr->flags &= (~RESERVE_FLAG_ANY_NODES);
		if (resv_desc_ptr->flags & RESERVE_FLAG_STATIC)
			resv_ptr->flags |= RESERVE_FLAG_STATIC;
		if (resv_desc_ptr->flags & RESERVE_FLAG_NO_STATIC)
			resv_ptr->flags &= (~RESERVE_FLAG_STATIC);
		if (resv_desc_ptr->flags & RESERVE_FLAG_REPLACE) {
			if ((resv_ptr->flags & RESERVE_FLAG_SPEC_NODES) ||
			    (resv_ptr->full_nodes == 0)) {
				error_code = ESLURM_NOT_SUPPORTED;
				goto update_failure;
			}
			resv_ptr->flags |= RESERVE_FLAG_REPLACE;
		}
		if (resv_desc_ptr->flags & RESERVE_FLAG_PART_NODES) {
			if ((resv_ptr->partition == NULL) &&
			    (resv_desc_ptr->partition == NULL)) {
				info("Reservation %s request can not set "
				     "Part_Nodes flag without partition",
				     resv_desc_ptr->name);
				error_code = ESLURM_INVALID_PARTITION_NAME;
				goto update_failure;
			}
			resv_ptr->flags |= RESERVE_FLAG_PART_NODES;
			/* Explicitly set the node_list to ALL */
			xfree(resv_desc_ptr->node_list);
			resv_desc_ptr->node_list = xstrdup("ALL");
		}
		if (resv_desc_ptr->flags & RESERVE_FLAG_NO_PART_NODES)
			resv_ptr->flags &= (~RESERVE_FLAG_PART_NODES);
		if (resv_desc_ptr->flags & RESERVE_FLAG_TIME_FLOAT) {
			info("Reservation %s request to set TIME_FLOAT flag",
			     resv_desc_ptr->name);
			error_code = ESLURM_INVALID_TIME_VALUE;
			goto update_failure;
		}
	}
	if (resv_desc_ptr->partition && (resv_desc_ptr->partition[0] == '\0')){
		/* Clear the partition */
		xfree(resv_desc_ptr->partition);
		xfree(resv_ptr->partition);
		resv_ptr->part_ptr = NULL;
	}
	if (resv_desc_ptr->partition) {
		struct part_record *part_ptr = NULL;
		part_ptr = find_part_record(resv_desc_ptr->partition);
		if (!part_ptr) {
			info("Reservation %s request has invalid partition (%s)",
			     resv_desc_ptr->name, resv_desc_ptr->partition);
			error_code = ESLURM_INVALID_PARTITION_NAME;
			goto update_failure;
		}
		xfree(resv_ptr->partition);
		resv_ptr->partition	= resv_desc_ptr->partition;
		resv_desc_ptr->partition = NULL; /* Nothing left to free */
		resv_ptr->part_ptr	= part_ptr;
	}
	if (resv_desc_ptr->accounts) {
		rc = _update_account_list(resv_ptr, resv_desc_ptr->accounts);
		if (rc) {
			error_code = rc;
			goto update_failure;
		}
	}
	if (resv_desc_ptr->burst_buffer) {
		xfree(resv_ptr->burst_buffer);
		if (resv_desc_ptr->burst_buffer[0] != '\0') {
			resv_ptr->burst_buffer = resv_desc_ptr->burst_buffer;
			resv_desc_ptr->burst_buffer = NULL;
		}
	}
	if (resv_desc_ptr->licenses && (resv_desc_ptr->licenses[0] == '\0')) {
		if (((resv_desc_ptr->node_cnt != NULL)  &&
		     (resv_desc_ptr->node_cnt[0] == 0)) ||
		    ((resv_desc_ptr->node_cnt == NULL)  &&
		     (resv_ptr->node_cnt == 0))) {
			info("Reservation %s attempt to clear licenses with "
			     "NodeCount=0", resv_desc_ptr->name);
			error_code = ESLURM_INVALID_LICENSES;
			goto update_failure;
		}
		xfree(resv_desc_ptr->licenses);	/* clear licenses */
		xfree(resv_ptr->licenses);
		if (resv_ptr->license_list)
			list_destroy(resv_ptr->license_list);
	}

	if (resv_desc_ptr->licenses) {
		bool valid = true;
		List license_list;
		license_list = _license_validate2(resv_desc_ptr, &valid);
		if (!valid) {
			info("Reservation %s invalid license update (%s)",
			     resv_desc_ptr->name, resv_desc_ptr->licenses);
			error_code = ESLURM_INVALID_LICENSES;
			goto update_failure;
		}
		xfree(resv_ptr->licenses);
		resv_ptr->licenses	= resv_desc_ptr->licenses;
		resv_desc_ptr->licenses = NULL; /* Nothing left to free */
		if (resv_ptr->license_list)
			list_destroy(resv_ptr->license_list);
		resv_ptr->license_list  = license_list;
	}
	if (resv_desc_ptr->features && (resv_desc_ptr->features[0] == '\0')) {
		xfree(resv_desc_ptr->features);	/* clear features */
		xfree(resv_ptr->features);
	}
	if (resv_desc_ptr->features) {
		/* To support in the future, the reservation resources would
		 * need to be selected again. For now, administrator can
		 * delete this reservation and create a new one. */
		info("Attempt to change features of reservation %s. "
		     "Delete the reservation and create a new one.",
		     resv_desc_ptr->name);
		error_code = ESLURM_NOT_SUPPORTED;
		goto update_failure;
	}
	if (resv_desc_ptr->users) {
		rc = _update_uid_list(resv_ptr, resv_desc_ptr->users);
		if (rc) {
			error_code = rc;
			goto update_failure;
		}
	}
	if ((resv_ptr->users == NULL) && (resv_ptr->accounts == NULL)) {
		info("Reservation %s request lacks users or accounts",
		     resv_desc_ptr->name);
		error_code = ESLURM_RESERVATION_EMPTY;
		goto update_failure;
	}

	if (resv_desc_ptr->start_time != (time_t) NO_VAL) {
		if (resv_ptr->start_time <= time(NULL)) {
			info("%s: reservation already started", __func__);
			error_code = ESLURM_INVALID_TIME_VALUE;
			goto update_failure;
		}
		if (resv_desc_ptr->start_time < (now - 60)) {
			info("Reservation %s request has invalid start time",
			     resv_desc_ptr->name);
			error_code = ESLURM_INVALID_TIME_VALUE;
			goto update_failure;
		}
		resv_ptr->start_time_prev = resv_ptr->start_time;
		resv_ptr->start_time = resv_desc_ptr->start_time;
		resv_ptr->start_time_first = resv_desc_ptr->start_time;
		if (resv_ptr->duration != NO_VAL) {
			resv_ptr->end_time = resv_ptr->start_time_first +
				(resv_ptr->duration * 60);
		}
	}
	if (resv_desc_ptr->end_time != (time_t) NO_VAL) {
		if (resv_desc_ptr->end_time < (now - 60)) {
			info("Reservation %s request has invalid end time",
			     resv_desc_ptr->name);
			error_code = ESLURM_INVALID_TIME_VALUE;
			goto update_failure;
		}
		resv_ptr->end_time = resv_desc_ptr->end_time;
		resv_ptr->duration = 0;
	}
	if (resv_desc_ptr->duration != NO_VAL) {
		resv_ptr->duration = resv_desc_ptr->duration;
		resv_ptr->end_time = resv_ptr->start_time_first +
				     (resv_desc_ptr->duration * 60);
	}

	if (resv_ptr->start_time >= resv_ptr->end_time) {
		error_code = ESLURM_INVALID_TIME_VALUE;
		goto update_failure;
	}
	if (resv_desc_ptr->node_list &&
	    (resv_desc_ptr->node_list[0] == '\0')) {	/* Clear bitmap */
		resv_ptr->flags &= (~RESERVE_FLAG_SPEC_NODES);
		xfree(resv_desc_ptr->node_list);
		xfree(resv_ptr->node_list);
		FREE_NULL_BITMAP(resv_ptr->node_bitmap);
		FREE_NULL_BITMAP(resv_ptr->core_bitmap);
		resv_ptr->node_bitmap = bit_alloc(node_record_count);
		if ((resv_desc_ptr->node_cnt == NULL) ||
		    (resv_desc_ptr->node_cnt[0] == 0)) {
			xrealloc(resv_desc_ptr->node_cnt, sizeof(uint32_t) * 2);
			resv_desc_ptr->node_cnt[0] = resv_ptr->node_cnt;
			resv_desc_ptr->node_cnt[1] = 0;
		}
		resv_ptr->node_cnt = 0;
	}
	if (resv_desc_ptr->node_list) {		/* Change bitmap last */
		bitstr_t *node_bitmap;
		resv_ptr->flags |= RESERVE_FLAG_SPEC_NODES;
		if (strcasecmp(resv_desc_ptr->node_list, "ALL") == 0) {
			if ((resv_ptr->partition) &&
			    (resv_ptr->flags & RESERVE_FLAG_PART_NODES)) {
				struct part_record *part_ptr = NULL;
				part_ptr = find_part_record(resv_ptr->
							    partition);
				node_bitmap = bit_copy(part_ptr->node_bitmap);
				xfree(resv_ptr->node_list);
				xfree(resv_desc_ptr->node_list);
				resv_ptr->node_list = xstrdup(part_ptr->nodes);
			} else {
				node_bitmap = bit_alloc(node_record_count);
				bit_nset(node_bitmap, 0,(node_record_count-1));
				resv_ptr->flags &= (~RESERVE_FLAG_PART_NODES);
				xfree(resv_ptr->node_list);
				resv_ptr->node_list = resv_desc_ptr->node_list;
			}
		} else {
			resv_ptr->flags &= (~RESERVE_FLAG_PART_NODES);
			if (node_name2bitmap(resv_desc_ptr->node_list,
					    false, &node_bitmap)) {
				error_code = ESLURM_INVALID_NODE_NAME;
				goto update_failure;
			}
			xfree(resv_ptr->node_list);
			resv_ptr->node_list = resv_desc_ptr->node_list;
		}
		resv_desc_ptr->node_list = NULL;  /* Nothing left to free */
		FREE_NULL_BITMAP(resv_ptr->node_bitmap);
		FREE_NULL_BITMAP(resv_ptr->core_bitmap);
		resv_ptr->node_bitmap = node_bitmap;
		resv_ptr->node_cnt = bit_set_count(resv_ptr->node_bitmap);
	}
	if (resv_desc_ptr->node_cnt) {
		uint32_t total_node_cnt = 0;
		resv_ptr->flags &= (~RESERVE_FLAG_PART_NODES);

#ifdef HAVE_BG
		if (!cnodes_per_mp) {
			select_g_alter_node_cnt(SELECT_GET_NODE_SCALING,
						&cnodes_per_mp);
		}
		if (cnodes_per_mp) {
			/* Convert c-node count to midplane count */
			for (i = 0; resv_desc_ptr->node_cnt[i]; i++) {
				resv_desc_ptr->node_cnt[i] += cnodes_per_mp - 1;
				resv_desc_ptr->node_cnt[i] /= cnodes_per_mp;
			}
		}
#endif
		for (i = 0; resv_desc_ptr->node_cnt[i]; i++) {
			total_node_cnt += resv_desc_ptr->node_cnt[i];
		}
		rc = _resize_resv(resv_ptr, total_node_cnt);
		if (rc) {
			error_code = rc;
			goto update_failure;
		}
		resv_ptr->node_cnt = bit_set_count(resv_ptr->node_bitmap);
	}
	if (_resv_overlap(resv_ptr->start_time, resv_ptr->end_time,
			  resv_ptr->flags, resv_ptr->node_bitmap, resv_ptr)) {
		info("Reservation %s request overlaps another",
		     resv_desc_ptr->name);
		error_code = ESLURM_RESERVATION_OVERLAP;
		goto update_failure;
	}
	if (_job_overlap(resv_ptr->start_time, resv_ptr->flags,
			 resv_ptr->node_bitmap)) {
		info("Reservation %s request overlaps jobs",
		     resv_desc_ptr->name);
		error_code = ESLURM_NODES_BUSY;
		goto update_failure;
	}
	_set_cpu_cnt(resv_ptr);

	/* This needs to be after checks for both account and user changes */
	if ((error_code = _set_assoc_list(resv_ptr)) != SLURM_SUCCESS)
		goto update_failure;

	slurm_make_time_str(&resv_ptr->start_time, start_time,
			    sizeof(start_time));
	slurm_make_time_str(&resv_ptr->end_time, end_time, sizeof(end_time));
	if (resv_ptr->accounts) {
		name1 = " accounts=";
		val1  = resv_ptr->accounts;
	} else
		name1 = val1 = "";
	if (resv_ptr->users) {
		name2 = " users=";
		val2  = resv_ptr->users;
	} else
		name2 = val2 = "";
	info("sched: Updated reservation=%s%s%s%s%s nodes=%s licenses=%s "
	     "start=%s end=%s",
	     resv_ptr->name, name1, val1, name2, val2,
	     resv_ptr->node_list, resv_ptr->licenses, start_time, end_time);

	_post_resv_update(resv_ptr, resv_backup);
	_del_resv_rec(resv_backup);
	(void) set_node_maint_mode(true);
	last_resv_update = now;
	schedule_resv_save();
	return error_code;

update_failure:
	/* Restore backup reservation data */
	_restore_resv(resv_ptr, resv_backup);
	_del_resv_rec(resv_backup);
	return error_code;
}

/* Determine if a running or pending job is using a reservation */
static bool _is_resv_used(slurmctld_resv_t *resv_ptr)
{
	ListIterator job_iterator;
	struct job_record *job_ptr;
	bool match = false;

	job_iterator = list_iterator_create(job_list);
	while ((job_ptr = (struct job_record *) list_next(job_iterator))) {
		if ((!IS_JOB_FINISHED(job_ptr)) &&
		    (job_ptr->resv_id == resv_ptr->resv_id)) {
			match = true;
			break;
		}
	}
	list_iterator_destroy(job_iterator);

	return match;
}

/* Clear the reservation points for jobs referencing a defunct reservation */
static void _clear_job_resv(slurmctld_resv_t *resv_ptr)
{
	ListIterator job_iterator;
	struct job_record *job_ptr;

	job_iterator = list_iterator_create(job_list);
	while ((job_ptr = (struct job_record *) list_next(job_iterator))) {
		if (job_ptr->resv_ptr != resv_ptr)
			continue;
		if (!IS_JOB_FINISHED(job_ptr)) {
			info("Job %u linked to defunct reservation %s, "
			     "clearing that reservation",
			     job_ptr->job_id, job_ptr->resv_name);
		}
		job_ptr->resv_id = 0;
		job_ptr->resv_ptr = NULL;
		xfree(job_ptr->resv_name);
	}
	list_iterator_destroy(job_iterator);
}

static bool _match_user_assoc(char *assoc_str, List assoc_list, bool deny)
{
	ListIterator itr;
	bool found = 0;
	slurmdb_assoc_rec_t *assoc;
	char tmp_char[1000];

	if (!assoc_str || !assoc_list || !list_count(assoc_list))
		return false;

	itr = list_iterator_create(assoc_list);
	while ((assoc = list_next(itr))) {
		while (assoc) {
			snprintf(tmp_char, sizeof(tmp_char), ",%s%u,",
				 deny ? "-" : "", assoc->id);
			if (strstr(assoc_str, tmp_char)) {
				found = 1;
				goto end_it;
			}
			assoc = assoc->usage->parent_assoc_ptr;
		}
	}
end_it:
	list_iterator_destroy(itr);

	return found;
}

/* Delete an exiting resource reservation */
extern int delete_resv(reservation_name_msg_t *resv_desc_ptr)
{
	ListIterator iter;
	slurmctld_resv_t *resv_ptr;
	int rc = SLURM_SUCCESS;
	time_t now = time(NULL);

	if (slurmctld_conf.debug_flags & DEBUG_FLAG_RESERVATION)
		info("delete_resv: Name=%s", resv_desc_ptr->name);

	iter = list_iterator_create(resv_list);
	while ((resv_ptr = (slurmctld_resv_t *) list_next(iter))) {
		if (strcmp(resv_ptr->name, resv_desc_ptr->name))
			continue;
		if (_is_resv_used(resv_ptr)) {
			rc = ESLURM_RESERVATION_BUSY;
			break;
		}

		if (resv_ptr->flags_set_node) {
			resv_ptr->flags_set_node = false;
			_set_nodes_flags(resv_ptr, now,
					 (NODE_STATE_RES | NODE_STATE_MAINT));
			last_node_update = now;
		}

		rc = _post_resv_delete(resv_ptr);
		_clear_job_resv(resv_ptr);
		list_delete_item(iter);
		break;
	}
	list_iterator_destroy(iter);

	if (!resv_ptr) {
		info("Reservation %s not found for deletion",
		     resv_desc_ptr->name);
		return ESLURM_RESERVATION_INVALID;
	}

	(void) set_node_maint_mode(true);
	last_resv_update = time(NULL);
	schedule_resv_save();
	return rc;
}

/* Return pointer to the named reservation or NULL if not found */
extern slurmctld_resv_t *find_resv_name(char *resv_name)
{
	slurmctld_resv_t *resv_ptr;
	resv_ptr = (slurmctld_resv_t *) list_find_first (resv_list,
			_find_resv_name, resv_name);
	return resv_ptr;
}

/* Dump the reservation records to a buffer */
extern void show_resv(char **buffer_ptr, int *buffer_size, uid_t uid,
		      uint16_t protocol_version)
{
	ListIterator iter;
	slurmctld_resv_t *resv_ptr;
	uint32_t resv_packed;
	int tmp_offset;
	Buf buffer;
	time_t now = time(NULL);
	List assoc_list = NULL;
	bool check_permissions = false;
	assoc_mgr_lock_t locks = { READ_LOCK, NO_LOCK,
				   NO_LOCK, NO_LOCK,
				   NO_LOCK, NO_LOCK };

	DEF_TIMERS;

	START_TIMER;
	if (!resv_list)
		resv_list = list_create(_del_resv_rec);

	buffer_ptr[0] = NULL;
	*buffer_size = 0;

	buffer = init_buf(BUF_SIZE);

	/* write header: version and time */
	resv_packed = 0;
	pack32(resv_packed, buffer);
	pack_time(now, buffer);

	/* Create this list once since it will not change durning this call. */
	if ((slurmctld_conf.private_data & PRIVATE_DATA_RESERVATIONS)
	    && !validate_operator(uid)) {
		slurmdb_assoc_rec_t assoc;

		check_permissions = true;

		memset(&assoc, 0, sizeof(slurmdb_assoc_rec_t));
		assoc.uid = uid;

		assoc_list = list_create(NULL);

		assoc_mgr_lock(&locks);
		if (assoc_mgr_get_user_assocs(acct_db_conn, &assoc,
					      accounting_enforce, assoc_list)
		    != SLURM_SUCCESS)
			goto no_assocs;
	}

	/* write individual reservation records */
	iter = list_iterator_create(resv_list);
	while ((resv_ptr = (slurmctld_resv_t *) list_next(iter))) {
		if (check_permissions) {
			/* Determine if we have access */
			if ((accounting_enforce & ACCOUNTING_ENFORCE_ASSOCS)
			    && resv_ptr->assoc_list) {
				/* Check to see if the association is
				 * here or the parent association is
				 * listed in the valid associations.
				 */
				if (strchr(resv_ptr->assoc_list, '-')) {
					if (_match_user_assoc(
						    resv_ptr->assoc_list,
						    assoc_list,
						    true))
						continue;
				}

				if (strstr(resv_ptr->assoc_list, ",1") ||
				    strstr(resv_ptr->assoc_list, ",2") ||
				    strstr(resv_ptr->assoc_list, ",3") ||
				    strstr(resv_ptr->assoc_list, ",4") ||
				    strstr(resv_ptr->assoc_list, ",5") ||
				    strstr(resv_ptr->assoc_list, ",6") ||
				    strstr(resv_ptr->assoc_list, ",7") ||
				    strstr(resv_ptr->assoc_list, ",8") ||
				    strstr(resv_ptr->assoc_list, ",9") ||
				    strstr(resv_ptr->assoc_list, ",0")) {
					if (!_match_user_assoc(
						    resv_ptr->assoc_list,
						    assoc_list, false))
						continue;
				}
			} else {
				int i = 0;
				for (i = 0; i < resv_ptr->user_cnt; i++) {
					if (resv_ptr->user_list[i] == uid)
						break;
				}

				if (i >= resv_ptr->user_cnt)
					continue;
			}
		}

		_pack_resv(resv_ptr, buffer, false, protocol_version);
		resv_packed++;
	}
	list_iterator_destroy(iter);

no_assocs:
	if (check_permissions) {
		FREE_NULL_LIST(assoc_list);
		assoc_mgr_unlock(&locks);
	}

	/* put the real record count in the message body header */
	tmp_offset = get_buf_offset(buffer);
	set_buf_offset(buffer, 0);
	pack32(resv_packed, buffer);
	set_buf_offset(buffer, tmp_offset);

	*buffer_size = get_buf_offset(buffer);
	buffer_ptr[0] = xfer_buf_data(buffer);
	END_TIMER2("show_resv");
}

/* Save the state of all reservations to file */
extern int dump_all_resv_state(void)
{
	ListIterator iter;
	slurmctld_resv_t *resv_ptr;
	int error_code = 0, log_fd;
	char *old_file, *new_file, *reg_file;
	/* Locks: Read node */
	slurmctld_lock_t resv_read_lock =
	    { READ_LOCK, NO_LOCK, READ_LOCK, NO_LOCK };
	Buf buffer = init_buf(BUF_SIZE);
	DEF_TIMERS;

	START_TIMER;
	if (!resv_list)
		resv_list = list_create(_del_resv_rec);

	/* write header: time */
	packstr(RESV_STATE_VERSION, buffer);
	pack16(SLURM_PROTOCOL_VERSION, buffer);
	pack_time(time(NULL), buffer);
	pack32(top_suffix, buffer);

	/* write reservation records to buffer */
	lock_slurmctld(resv_read_lock);
	iter = list_iterator_create(resv_list);
	while ((resv_ptr = (slurmctld_resv_t *) list_next(iter)))
		_pack_resv(resv_ptr, buffer, true, SLURM_PROTOCOL_VERSION);
	list_iterator_destroy(iter);

	old_file = xstrdup(slurmctld_conf.state_save_location);
	xstrcat(old_file, "/resv_state.old");
	reg_file = xstrdup(slurmctld_conf.state_save_location);
	xstrcat(reg_file, "/resv_state");
	new_file = xstrdup(slurmctld_conf.state_save_location);
	xstrcat(new_file, "/resv_state.new");
	unlock_slurmctld(resv_read_lock);

	/* write the buffer to file */
	lock_state_files();
	log_fd = creat(new_file, 0600);
	if (log_fd < 0) {
		error("Can't save state, error creating file %s, %m",
		      new_file);
		error_code = errno;
	} else {
		int pos = 0, nwrite = get_buf_offset(buffer), amount, rc;
		char *data = (char *)get_buf_data(buffer);

		while (nwrite > 0) {
			amount = write(log_fd, &data[pos], nwrite);
			if ((amount < 0) && (errno != EINTR)) {
				error("Error writing file %s, %m", new_file);
				error_code = errno;
				break;
			}
			nwrite -= amount;
			pos    += amount;
		}
		rc = fsync_and_close(log_fd, "reservation");
		if (rc && !error_code)
			error_code = rc;
	}
	if (error_code)
		(void) unlink(new_file);
	else {			/* file shuffle */
		(void) unlink(old_file);
		if (link(reg_file, old_file))
			debug4("unable to create link for %s -> %s: %m",
			       reg_file, old_file);
		(void) unlink(reg_file);
		if (link(new_file, reg_file))
			debug4("unable to create link for %s -> %s: %m",
			       new_file, reg_file);
		(void) unlink(new_file);
	}
	xfree(old_file);
	xfree(reg_file);
	xfree(new_file);
	unlock_state_files();

	free_buf(buffer);
	END_TIMER2("dump_all_resv_state");
	return 0;
}

/* Validate one reservation record, return true if good */
static bool _validate_one_reservation(slurmctld_resv_t *resv_ptr)
{
	bool account_not = false, user_not = false;

	if ((resv_ptr->name == NULL) || (resv_ptr->name[0] == '\0')) {
		error("Read reservation without name");
		return false;
	}
	if (resv_ptr->partition) {
		struct part_record *part_ptr = NULL;
		part_ptr = find_part_record(resv_ptr->partition);
		if (!part_ptr) {
			error("Reservation %s has invalid partition (%s)",
			      resv_ptr->name, resv_ptr->partition);
			return false;
		}
		resv_ptr->part_ptr	= part_ptr;
	}
	if (resv_ptr->accounts) {
		int account_cnt = 0, i, rc;
		char **account_list;
		rc = _build_account_list(resv_ptr->accounts,
					 &account_cnt, &account_list,
					 &account_not);
		if (rc) {
			error("Reservation %s has invalid accounts (%s)",
			      resv_ptr->name, resv_ptr->accounts);
			return false;
		}
		for (i=0; i<resv_ptr->account_cnt; i++)
			xfree(resv_ptr->account_list[i]);
		xfree(resv_ptr->account_list);
		resv_ptr->account_cnt  = account_cnt;
		resv_ptr->account_list = account_list;
		resv_ptr->account_not  = account_not;
	}
	if (resv_ptr->licenses) {
		bool valid = true;
		if (resv_ptr->license_list)
			list_destroy(resv_ptr->license_list);
		resv_ptr->license_list = license_validate(resv_ptr->licenses,
							  &valid);
		if (!valid) {
			error("Reservation %s has invalid licenses (%s)",
			      resv_ptr->name, resv_ptr->licenses);
			return false;
		}
	}
	if (resv_ptr->users) {
		int rc, user_cnt = 0;
		uid_t *user_list = NULL;
		rc = _build_uid_list(resv_ptr->users,
				     &user_cnt, &user_list, &user_not);
		if (rc) {
			error("Reservation %s has invalid users (%s)",
			      resv_ptr->name, resv_ptr->users);
			return false;
		}
		xfree(resv_ptr->user_list);
		resv_ptr->user_cnt  = user_cnt;
		resv_ptr->user_list = user_list;
		resv_ptr->user_not  = user_not;
	}
	if ((resv_ptr->flags & RESERVE_FLAG_PART_NODES) &&
	    resv_ptr->part_ptr && resv_ptr->part_ptr->node_bitmap) {
		xfree(resv_ptr->node_list);
		resv_ptr->node_list = xstrdup(resv_ptr->part_ptr->nodes);
		FREE_NULL_BITMAP(resv_ptr->node_bitmap);
		resv_ptr->node_bitmap = bit_copy(resv_ptr->part_ptr->
						 node_bitmap);
		resv_ptr->node_cnt = bit_set_count(resv_ptr->node_bitmap);
		_set_cpu_cnt(resv_ptr);
		last_resv_update = time(NULL);
	} else if (resv_ptr->node_list) {	/* Change bitmap last */
		bitstr_t *node_bitmap;
#ifdef HAVE_BG
		int inx;
		char save = '\0';
		/* Make sure we take off the cnodes in the reservation */
		for (inx = 0; resv_ptr->node_list[inx]; inx++) {
			if (resv_ptr->node_list[inx] == '['
			    && resv_ptr->node_list[inx-1] <= '9'
			    && resv_ptr->node_list[inx-1] >= '0') {
				save = resv_ptr->node_list[inx];
				resv_ptr->node_list[inx] = '\0';
				break;
			}
		}
#endif
		if (strcasecmp(resv_ptr->node_list, "ALL") == 0) {
			node_bitmap = bit_alloc(node_record_count);
			bit_nset(node_bitmap, 0, (node_record_count - 1));
		} else if (node_name2bitmap(resv_ptr->node_list,
					    false, &node_bitmap)) {
			error("Reservation %s has invalid nodes (%s)",
			      resv_ptr->name, resv_ptr->node_list);
			return false;
		}

#ifdef HAVE_BG
		if (save)
			resv_ptr->node_list[inx] = save;
#endif

		FREE_NULL_BITMAP(resv_ptr->node_bitmap);
		resv_ptr->node_bitmap = node_bitmap;
	}
	return true;
}

/*
 * Validate all reservation records, reset bitmaps, etc.
 * Purge any invalid reservation.
 */
static void _validate_all_reservations(void)
{
	ListIterator iter;
	slurmctld_resv_t *resv_ptr;
	struct job_record *job_ptr;
	char *tmp;
	uint32_t res_num;

	iter = list_iterator_create(resv_list);
	while ((resv_ptr = (slurmctld_resv_t *) list_next(iter))) {
		if (!_validate_one_reservation(resv_ptr)) {
			error("Purging invalid reservation record %s",
			      resv_ptr->name);
			_post_resv_delete(resv_ptr);
			_clear_job_resv(resv_ptr);
			list_delete_item(iter);
		} else {
			_set_assoc_list(resv_ptr);
			tmp = strrchr(resv_ptr->name, '_');
			if (tmp) {
				res_num = atoi(tmp + 1);
				top_suffix = MAX(top_suffix, res_num);
			}
		}
	}
	list_iterator_destroy(iter);

	/* Validate all job reservation pointers */
	iter = list_iterator_create(job_list);
	while ((job_ptr = (struct job_record *) list_next(iter))) {
		if (job_ptr->resv_name == NULL)
			continue;

		if ((job_ptr->resv_ptr == NULL) ||
		    (job_ptr->resv_ptr->magic != RESV_MAGIC)) {
			job_ptr->resv_ptr = (slurmctld_resv_t *)
					list_find_first(resv_list,
							_find_resv_name,
							job_ptr->resv_name);
		}
		if (!job_ptr->resv_ptr) {
			error("JobId %u linked to defunct reservation %s",
			       job_ptr->job_id, job_ptr->resv_name);
			job_ptr->resv_id = 0;
			xfree(job_ptr->resv_name);
		}
	}
	list_iterator_destroy(iter);

}

/*
 * Replace DOWN, DRAIN or ALLOCATED nodes for reservations with "replace" flag
 */
static void _resv_node_replace(slurmctld_resv_t *resv_ptr)
{
	bitstr_t *preserve_bitmap = NULL;
	bitstr_t *core_bitmap = NULL, *new_bitmap = NULL, *tmp_bitmap = NULL;
	resv_desc_msg_t resv_desc;
	int i, add_nodes, new_nodes, preserve_nodes, busy_nodes_needed;
	bool log_it = true;

	/* Identify nodes which can be preserved in this reservation */
	preserve_bitmap = bit_copy(resv_ptr->node_bitmap);
	bit_and(preserve_bitmap, avail_node_bitmap);
	bit_and(preserve_bitmap, idle_node_bitmap);
	preserve_nodes = bit_set_count(preserve_bitmap);

	/* Try to get replacement nodes, first from idle pool then re-use
	 * busy nodes in the current reservation as needed */
	add_nodes = resv_ptr->node_cnt - preserve_nodes;
	while (add_nodes) {
		memset(&resv_desc, 0, sizeof(resv_desc_msg_t));
		resv_desc.start_time  = resv_ptr->start_time;
		resv_desc.end_time    = resv_ptr->end_time;
		resv_desc.features    = resv_ptr->features;
		resv_desc.node_cnt    = xmalloc(sizeof(uint32_t) * 2);
		resv_desc.node_cnt[0] = add_nodes;
		i = _select_nodes(&resv_desc, &resv_ptr->part_ptr, &new_bitmap,
				  &core_bitmap);
		xfree(resv_desc.node_cnt);
		xfree(resv_desc.node_list);
		xfree(resv_desc.partition);
		if (i == SLURM_SUCCESS) {
			new_nodes = bit_set_count(new_bitmap);
			busy_nodes_needed = resv_ptr->node_cnt - new_nodes
					    - preserve_nodes;
			if (busy_nodes_needed > 0) {
				bit_not(preserve_bitmap);
				bit_and(resv_ptr->node_bitmap, preserve_bitmap);
				bit_not(preserve_bitmap);
				tmp_bitmap = bit_pick_cnt(resv_ptr->node_bitmap,
							  busy_nodes_needed);
				bit_and(resv_ptr->node_bitmap, tmp_bitmap);
				FREE_NULL_BITMAP(tmp_bitmap);
				bit_or(resv_ptr->node_bitmap, preserve_bitmap);
			} else {
				bit_and(resv_ptr->node_bitmap, preserve_bitmap);
			}
			bit_or(resv_ptr->node_bitmap, new_bitmap);
			FREE_NULL_BITMAP(new_bitmap);
			FREE_NULL_BITMAP(resv_ptr->core_bitmap);
			resv_ptr->core_bitmap = core_bitmap;	/* is NULL */
			xfree(resv_ptr->node_list);
			resv_ptr->node_list = bitmap2node_name(resv_ptr->
							       node_bitmap);
			info("modified reservation %s with replacement "
				"nodes, new nodes: %s",
				resv_ptr->name, resv_ptr->node_list);
			break;
		}
		add_nodes /= 2;	/* Try to get idle nodes as possible */
		if (log_it) {
			info("unable to replace all allocated nodes in "
			     "reservation %s at this time", resv_ptr->name);
			log_it = false;
		}
	}
	FREE_NULL_BITMAP(preserve_bitmap);
	last_resv_update = time(NULL);
	schedule_resv_save();
}

/*
 * Replace DOWN or DRAINED in an advanced reservation, also replaces nodes
 * in use for reservations with the "replace" flag.
 */
static void _validate_node_choice(slurmctld_resv_t *resv_ptr)
{
	bitstr_t *tmp_bitmap = NULL;
	bitstr_t *core_bitmap = NULL;
	int i;
	resv_desc_msg_t resv_desc;

	if ((resv_ptr->flags & RESERVE_FLAG_SPEC_NODES) ||
	    (resv_ptr->flags & RESERVE_FLAG_STATIC))
		return;

	if (resv_ptr->flags & RESERVE_FLAG_REPLACE) {
		_resv_node_replace(resv_ptr);
		return;
	}

	i = bit_overlap(resv_ptr->node_bitmap, avail_node_bitmap);
	if (i == resv_ptr->node_cnt) {
		return;
	}

	/* Reservation includes DOWN, DRAINED/DRAINING, FAILING or
	 * NO_RESPOND nodes. Generate new request using _select_nodes()
	 * in attempt to replace these nodes */
	memset(&resv_desc, 0, sizeof(resv_desc_msg_t));
	resv_desc.start_time = resv_ptr->start_time;
	resv_desc.end_time   = resv_ptr->end_time;
	resv_desc.features   = resv_ptr->features;
	resv_desc.node_cnt   = xmalloc(sizeof(uint32_t) * 2);
	resv_desc.node_cnt[0]= resv_ptr->node_cnt - i;
	i = _select_nodes(&resv_desc, &resv_ptr->part_ptr, &tmp_bitmap,
			  &core_bitmap);
	xfree(resv_desc.node_cnt);
	xfree(resv_desc.node_list);
	xfree(resv_desc.partition);
	if (i == SLURM_SUCCESS) {
		bit_and(resv_ptr->node_bitmap, avail_node_bitmap);
		bit_or(resv_ptr->node_bitmap, tmp_bitmap);
		FREE_NULL_BITMAP(tmp_bitmap);
		FREE_NULL_BITMAP(resv_ptr->core_bitmap);
		resv_ptr->core_bitmap = core_bitmap;
		xfree(resv_ptr->node_list);
		resv_ptr->node_list = bitmap2node_name(resv_ptr->node_bitmap);
		info("modified reservation %s due to unusable nodes, "
		     "new nodes: %s", resv_ptr->name, resv_ptr->node_list);
	} else if (difftime(resv_ptr->start_time, time(NULL)) < 600) {
		info("reservation %s contains unusable nodes, "
		     "can't reallocate now", resv_ptr->name);
	} else {
		debug("reservation %s contains unusable nodes, "
		      "can't reallocate now", resv_ptr->name);
	}
}

/* Open the reservation state save file, or backup if necessary.
 * state_file IN - the name of the state save file used
 * RET the file description to read from or error code
 */
static int _open_resv_state_file(char **state_file)
{
	int state_fd;
	struct stat stat_buf;

	*state_file = xstrdup(slurmctld_conf.state_save_location);
	xstrcat(*state_file, "/resv_state");
	state_fd = open(*state_file, O_RDONLY);
	if (state_fd < 0) {
		error("Could not open reservation state file %s: %m",
		      *state_file);
	} else if (fstat(state_fd, &stat_buf) < 0) {
		error("Could not stat reservation state file %s: %m",
		      *state_file);
		(void) close(state_fd);
	} else if (stat_buf.st_size < 10) {
		error("Reservation state file %s too small", *state_file);
		(void) close(state_fd);
	} else 	/* Success */
		return state_fd;

	error("NOTE: Trying backup state save file. Reservations may be lost");
	xstrcat(*state_file, ".old");
	state_fd = open(*state_file, O_RDONLY);
	return state_fd;
}

/*
 * Load the reservation state from file, recover on slurmctld restart.
 *	Reset reservation pointers for all jobs.
 *	Execute this after loading the configuration file data.
 * IN recover - 0 = validate current reservations ONLY if already recovered,
 *                  otherwise recover from disk
 *              1+ = recover all reservation state from disk
 * RET SLURM_SUCCESS or error code
 * NOTE: READ lock_slurmctld config before entry
 */
extern int load_all_resv_state(int recover)
{
	char *state_file, *data = NULL, *ver_str = NULL;
	time_t now;
	uint32_t data_size = 0, uint32_tmp;
	int data_allocated, data_read = 0, error_code = 0, state_fd;
	Buf buffer;
	slurmctld_resv_t *resv_ptr = NULL;
	uint16_t protocol_version = (uint16_t) NO_VAL;

	last_resv_update = time(NULL);
	if ((recover == 0) && resv_list) {
		_validate_all_reservations();
		return SLURM_SUCCESS;
	}

	/* Read state file and validate */
	if (resv_list)
		list_flush(resv_list);
	else
		resv_list = list_create(_del_resv_rec);

	/* read the file */
	lock_state_files();
	state_fd = _open_resv_state_file(&state_file);
	if (state_fd < 0) {
		info("No reservation state file (%s) to recover",
		     state_file);
		error_code = ENOENT;
	} else {
		data_allocated = BUF_SIZE;
		data = xmalloc(data_allocated);
		while (1) {
			data_read = read(state_fd, &data[data_size],
					BUF_SIZE);
			if (data_read < 0) {
				if  (errno == EINTR)
					continue;
				else {
					error("Read error on %s: %m",
						state_file);
					break;
				}
			} else if (data_read == 0)     /* eof */
				break;
			data_size      += data_read;
			data_allocated += data_read;
			xrealloc(data, data_allocated);
		}
		close(state_fd);
	}
	xfree(state_file);
	unlock_state_files();

	buffer = create_buf(data, data_size);

	safe_unpackstr_xmalloc( &ver_str, &uint32_tmp, buffer);
	debug3("Version string in resv_state header is %s", ver_str);
	if (ver_str && !strcmp(ver_str, RESV_STATE_VERSION))
		safe_unpack16(&protocol_version, buffer);

	if (protocol_version == (uint16_t) NO_VAL) {
		error("************************************************************");
		error("Can not recover reservation state, data version incompatible");
		error("************************************************************");
		xfree(ver_str);
		free_buf(buffer);
		schedule_resv_save();	/* Schedule save with new format */
		return EFAULT;
	}
	xfree(ver_str);
	safe_unpack_time(&now, buffer);
	safe_unpack32(&top_suffix, buffer);

	while (remaining_buf(buffer) > 0) {
		resv_ptr = _load_reservation_state(buffer, protocol_version);
		if (!resv_ptr)
			break;

		list_append(resv_list, resv_ptr);
		info("Recovered state of reservation %s", resv_ptr->name);
	}

	_validate_all_reservations();
	info("Recovered state of %d reservations", list_count(resv_list));
	free_buf(buffer);
	return error_code;

      unpack_error:
	_validate_all_reservations();
	if (state_fd >= 0)
		error("Incomplete reservation data checkpoint file");
	info("Recovered state of %d reservations", list_count(resv_list));
	if (resv_ptr)
		_del_resv_rec(resv_ptr);
	free_buf(buffer);
	return EFAULT;
}

/*
 * Determine if a job request can use the specified reservations
 *
 * IN/OUT job_ptr - job to validate, set its resv_id
 * RET SLURM_SUCCESS or error code (not found or access denied)
 */
extern int validate_job_resv(struct job_record *job_ptr)
{
	slurmctld_resv_t *resv_ptr = NULL;
	int rc;

	xassert(job_ptr);

	if ((job_ptr->resv_name == NULL) || (job_ptr->resv_name[0] == '\0')) {
		xfree(job_ptr->resv_name);
		job_ptr->resv_id    = 0;
		job_ptr->resv_ptr   = NULL;
		return SLURM_SUCCESS;
	}

	if (!resv_list)
		return ESLURM_RESERVATION_INVALID;

	/* Find the named reservation */
	resv_ptr = (slurmctld_resv_t *) list_find_first (resv_list,
			_find_resv_name, job_ptr->resv_name);
	rc = _valid_job_access_resv(job_ptr, resv_ptr);
	if (rc == SLURM_SUCCESS) {
		job_ptr->resv_id    = resv_ptr->resv_id;
		job_ptr->resv_ptr   = resv_ptr;
		_validate_node_choice(resv_ptr);
	}
	return rc;
}

static int  _resize_resv(slurmctld_resv_t *resv_ptr, uint32_t node_cnt)
{
	bitstr_t *tmp1_bitmap = NULL, *tmp2_bitmap = NULL;
	bitstr_t *core_bitmap = NULL;
	int delta_node_cnt, i;
	resv_desc_msg_t resv_desc;

	delta_node_cnt = resv_ptr->node_cnt - node_cnt;
	if (delta_node_cnt == 0)	/* Already correct node count */
		return SLURM_SUCCESS;

	if (delta_node_cnt > 0) {	/* Must decrease node count */
		if (bit_overlap(resv_ptr->node_bitmap, idle_node_bitmap)) {
			/* Start by eliminating idle nodes from reservation */
			tmp1_bitmap = bit_copy(resv_ptr->node_bitmap);
			bit_and(tmp1_bitmap, idle_node_bitmap);
			i = bit_set_count(tmp1_bitmap);
			if (i > delta_node_cnt) {
				tmp2_bitmap = bit_pick_cnt(tmp1_bitmap,
							   delta_node_cnt);
				bit_not(tmp2_bitmap);
				bit_and(resv_ptr->node_bitmap, tmp2_bitmap);
				FREE_NULL_BITMAP(tmp1_bitmap);
				FREE_NULL_BITMAP(tmp2_bitmap);
				delta_node_cnt = 0;	/* ALL DONE */
			} else if (i) {
				bit_not(idle_node_bitmap);
				bit_and(resv_ptr->node_bitmap,
					idle_node_bitmap);
				bit_not(idle_node_bitmap);
				resv_ptr->node_cnt = bit_set_count(
						resv_ptr->node_bitmap);
				delta_node_cnt = resv_ptr->node_cnt -
						 node_cnt;
			}
			FREE_NULL_BITMAP(tmp1_bitmap);
		}
		if (delta_node_cnt > 0) {
			/* Now eliminate allocated nodes from reservation */
			tmp1_bitmap = bit_pick_cnt(resv_ptr->node_bitmap,
						   node_cnt);
			FREE_NULL_BITMAP(resv_ptr->node_bitmap);
			resv_ptr->node_bitmap = tmp1_bitmap;
		}
		xfree(resv_ptr->node_list);
		resv_ptr->node_list = bitmap2node_name(resv_ptr->node_bitmap);
		resv_ptr->node_cnt = node_cnt;
		return SLURM_SUCCESS;
	}

	/* Must increase node count. Make this look like new request so
	 * we can use _select_nodes() for selecting the nodes */
	memset(&resv_desc, 0, sizeof(resv_desc_msg_t));
	resv_desc.start_time = resv_ptr->start_time;
	resv_desc.end_time   = resv_ptr->end_time;
	resv_desc.features   = resv_ptr->features;
	resv_desc.flags      = resv_ptr->flags;
	resv_desc.node_cnt   = xmalloc(sizeof(uint32_t) * 2);
	resv_desc.node_cnt[0]= 0 - delta_node_cnt;
	i = _select_nodes(&resv_desc, &resv_ptr->part_ptr, &tmp1_bitmap,
			  &core_bitmap);
	xfree(resv_desc.node_cnt);
	xfree(resv_desc.node_list);
	xfree(resv_desc.partition);
	if (i == SLURM_SUCCESS) {
		bit_or(resv_ptr->node_bitmap, tmp1_bitmap);
		FREE_NULL_BITMAP(tmp1_bitmap);
		FREE_NULL_BITMAP(resv_ptr->core_bitmap);
		resv_ptr->core_bitmap = core_bitmap;
		xfree(resv_ptr->node_list);
		resv_ptr->node_list = bitmap2node_name(resv_ptr->node_bitmap);
		resv_ptr->node_cnt = node_cnt;
	}
	return i;
}

/* Given a reservation create request, select appropriate nodes for use */
static int  _select_nodes(resv_desc_msg_t *resv_desc_ptr,
			  struct part_record **part_ptr,
			  bitstr_t **resv_bitmap,
			  bitstr_t **core_bitmap)
{
	slurmctld_resv_t *resv_ptr;
	bitstr_t *node_bitmap;
	ListIterator iter;
	int i, rc = SLURM_SUCCESS;
	time_t start_relative, end_relative;
	time_t now = time(NULL);

	if (*part_ptr == NULL) {
		*part_ptr = default_part_loc;
		if (*part_ptr == NULL)
			return ESLURM_DEFAULT_PARTITION_NOT_SET;
		xfree(resv_desc_ptr->partition);	/* should be no-op */
		resv_desc_ptr->partition = xstrdup((*part_ptr)->name);
	}

	/* Start with all nodes in the partition */
	if (*resv_bitmap)
		node_bitmap = bit_copy(*resv_bitmap);
	else
		node_bitmap = bit_copy((*part_ptr)->node_bitmap);

	/* Don't use node already reserved */
	if (!(resv_desc_ptr->flags & RESERVE_FLAG_MAINT) &&
	    !(resv_desc_ptr->flags & RESERVE_FLAG_OVERLAP)) {
		iter = list_iterator_create(resv_list);
		while ((resv_ptr = (slurmctld_resv_t *) list_next(iter))) {
			if (resv_ptr->end_time <= now)
				_advance_resv_time(resv_ptr);
			if (resv_ptr->node_bitmap == NULL)
				continue;
			if (resv_ptr->flags & RESERVE_FLAG_TIME_FLOAT) {
				start_relative = resv_ptr->start_time + now;
				if (resv_ptr->duration == INFINITE)
					end_relative = start_relative +
						ONE_YEAR;
				else if (resv_ptr->duration &&
					 (resv_ptr->duration != NO_VAL)) {
					end_relative = start_relative +
						       resv_ptr->duration * 60;
				} else {
					end_relative = resv_ptr->end_time;
					if (start_relative > end_relative)
						start_relative = end_relative;
				}
			} else {
				start_relative = resv_ptr->start_time_first;
				end_relative = resv_ptr->end_time;
			}

			if ((start_relative >= resv_desc_ptr->end_time) ||
			    (end_relative   <= resv_desc_ptr->start_time))
				continue;
			if (!resv_ptr->core_bitmap && !resv_ptr->full_nodes) {
				error("Reservation has no core_bitmap and "
				      "full_nodes is zero");
				resv_ptr->full_nodes = 1;
			}
			if (resv_ptr->full_nodes || !resv_desc_ptr->core_cnt) {
				bit_not(resv_ptr->node_bitmap);
				bit_and(node_bitmap, resv_ptr->node_bitmap);
				bit_not(resv_ptr->node_bitmap);
			} else {
				int core_mult = 1;
#ifdef HAVE_BG
				if (!cnodes_per_mp)
					select_g_alter_node_cnt(
						SELECT_GET_NODE_SCALING,
						&cnodes_per_mp);
				core_mult = cnodes_per_mp;
#endif

				if (!*core_bitmap) {
					*core_bitmap =
						cr_create_cluster_core_bitmap(
							core_mult);
				}
				bit_or(*core_bitmap, resv_ptr->core_bitmap);
			}
		}
		list_iterator_destroy(iter);
	}

	/* Satisfy feature specification */
	if (resv_desc_ptr->features) {
		int   op_code = FEATURE_OP_AND, last_op_code = FEATURE_OP_AND;
		char *features = xstrdup(resv_desc_ptr->features);
		char *sep_ptr, *token = features;
		bitstr_t *feature_bitmap = bit_copy(node_bitmap);
		struct features_record *feature_ptr;
		ListIterator feature_iter;
		bool match;

		while (1) {
			for (i=0; ; i++) {
				if (token[i] == '\0') {
					sep_ptr = NULL;
					break;
				} else if (token[i] == '|') {
					op_code = FEATURE_OP_OR;
					token[i] = '\0';
					sep_ptr = &token[i];
					break;
				} else if ((token[i] == '&') ||
					   (token[i] == ',')) {
					op_code = FEATURE_OP_AND;
					token[i] = '\0';
					sep_ptr = &token[i];
					break;
				}
			}

			match = false;
			feature_iter = list_iterator_create(feature_list);
			while ((feature_ptr = (struct features_record *)
					list_next(feature_iter))) {
				if (strcmp(token, feature_ptr->name))
					continue;
				if (last_op_code == FEATURE_OP_OR) {
					bit_or(feature_bitmap,
					       feature_ptr->node_bitmap);
				} else {
					bit_and(feature_bitmap,
						feature_ptr->node_bitmap);
				}
				match = true;
				break;
			}
			list_iterator_destroy(feature_iter);
			if (!match) {
				info("reservation feature invalid: %s", token);
				rc = ESLURM_INVALID_FEATURE;
				bit_nclear(feature_bitmap, 0,
					   (node_record_count - 1));
				break;
			}
			if (sep_ptr == NULL)
				break;
			token = sep_ptr + 1;
			last_op_code = op_code;
		}
		xfree(features);
		bit_and(node_bitmap, feature_bitmap);
		FREE_NULL_BITMAP(feature_bitmap);
	}

	if ((resv_desc_ptr->flags & RESERVE_FLAG_MAINT) == 0) {
		/* Nodes must be available */
		bit_and(node_bitmap, avail_node_bitmap);
	}

	/* If *resv_bitmap exists we probably don't need to delete it, when it
	 * gets created off of node_bitmap it will be the same, but just to be
	 * safe we do. */
	FREE_NULL_BITMAP(*resv_bitmap);
	if (rc == SLURM_SUCCESS) {
		/* Free node_list here since it could be filled in in the
		   select plugin.
		*/
		xfree(resv_desc_ptr->node_list);
		*resv_bitmap = _pick_idle_nodes(node_bitmap,
						resv_desc_ptr, core_bitmap);
	}
	FREE_NULL_BITMAP(node_bitmap);
	if (*resv_bitmap == NULL) {
		if (rc == SLURM_SUCCESS)
			rc = ESLURM_NODES_BUSY;
		return rc;
	}

	if (!resv_desc_ptr->node_list)
		resv_desc_ptr->node_list = bitmap2node_name(*resv_bitmap);

	return SLURM_SUCCESS;
}

static bitstr_t *_pick_idle_nodes(bitstr_t *avail_bitmap,
				  resv_desc_msg_t *resv_desc_ptr,
				  bitstr_t **core_bitmap)
{
	int i;
	bitstr_t *ret_bitmap = NULL, *tmp_bitmap;
	uint32_t total_node_cnt = 0;
	bool resv_debug;

#ifdef HAVE_BG
	static uint16_t static_blocks = (uint16_t)NO_VAL;
	if (static_blocks == (uint16_t)NO_VAL) {
		/* Since this never changes we can just set it once
		 * and not look at it again. */
		select_g_get_info_from_plugin(SELECT_STATIC_PART, NULL,
					      &static_blocks);
	}
#else
	static uint16_t static_blocks = 0;
#endif

	if (resv_desc_ptr->node_cnt == NULL) {
		return _pick_idle_node_cnt(avail_bitmap, resv_desc_ptr, 0,
					   core_bitmap);
	} else if ((resv_desc_ptr->node_cnt[0] == 0) ||
		   (resv_desc_ptr->node_cnt[1] == 0)) {
		return _pick_idle_node_cnt(avail_bitmap, resv_desc_ptr,
					   resv_desc_ptr->node_cnt[0],
					   core_bitmap);
	}

	/* Try to create a single reservation that can contain all blocks
	 * unless we have static blocks on a BlueGene system */
	if (static_blocks != 0) {
		for (i = 0; resv_desc_ptr->node_cnt[i]; i++)
			total_node_cnt += resv_desc_ptr->node_cnt[i];
		tmp_bitmap = _pick_idle_node_cnt(avail_bitmap, resv_desc_ptr,
						 total_node_cnt, core_bitmap);
		if (tmp_bitmap) {
			if (total_node_cnt == bit_set_count(tmp_bitmap))
				return tmp_bitmap;
			/* Oversized allocation, possibly due to BlueGene block
			 * size limitations. Need to create as multiple
			 * blocks */
			FREE_NULL_BITMAP(tmp_bitmap);
		}
	}

	/* Need to create reservation containing multiple blocks */
	resv_debug = slurmctld_conf.debug_flags & DEBUG_FLAG_RESERVATION;
	for (i = 0; resv_desc_ptr->node_cnt[i]; i++) {
		tmp_bitmap = _pick_idle_node_cnt(avail_bitmap, resv_desc_ptr,
						 resv_desc_ptr->node_cnt[i],
						 core_bitmap);
		if (tmp_bitmap == NULL) {	/* allocation failure */
			if (resv_debug) {
				info("reservation of %u nodes failed",
				     resv_desc_ptr->node_cnt[i]);
			}
			FREE_NULL_BITMAP(ret_bitmap);
			return NULL;
		}
		if (resv_debug) {
			char *tmp_name;
			tmp_name = bitmap2node_name(tmp_bitmap);
			info("reservation of %u nodes, using %s",
			     resv_desc_ptr->node_cnt[i], tmp_name);
			xfree(tmp_name);
		}
		if (ret_bitmap)
			bit_or(ret_bitmap, tmp_bitmap);
		else
			ret_bitmap = bit_copy(tmp_bitmap);
		bit_not(tmp_bitmap);
		bit_and(avail_bitmap, tmp_bitmap);
		FREE_NULL_BITMAP(tmp_bitmap);
	}

	return ret_bitmap;
}

static void _check_job_compatibility(struct job_record *job_ptr,
				     bitstr_t *avail_bitmap,
				     bitstr_t **core_bitmap)
{
	uint32_t total_nodes;
	bitstr_t *full_node_bitmap;
	int i_core, i_node, core_mult = 1;
	int start = 0;
	int rep_count = 0;
	job_resources_t *job_res = job_ptr->job_resrcs;

	if (!job_res->core_bitmap)
		return;

	total_nodes = bit_set_count(job_res->node_bitmap);

#if _DEBUG
{
	char str[200];
	bit_fmt(str, sizeof(str), job_res->core_bitmap);
	info("Checking %d nodes (of %d) for job %u, "
	     "core_bitmap:%s core_bitmap_size:%d",
	     total_nodes, bit_size(job_res->node_bitmap),
	     job_ptr->job_id, str, bit_size(job_res->core_bitmap));
}
#endif

#ifdef HAVE_BG
	if (!cnodes_per_mp)
		select_g_alter_node_cnt(SELECT_GET_NODE_SCALING,
					&cnodes_per_mp);
	core_mult = cnodes_per_mp;
#endif

	full_node_bitmap = bit_copy(job_res->node_bitmap);

	if (!*core_bitmap)
		*core_bitmap = cr_create_cluster_core_bitmap(core_mult);

	i_node = 0;
	while (i_node < total_nodes) {
		int cores_in_a_node = (job_res->sockets_per_node[i_node] *
				       job_res->cores_per_socket[i_node]);

		int repeat_node_conf = job_res->sock_core_rep_count[rep_count++];
		int node_bitmap_inx;

#if _DEBUG
		info("Working with %d cores per node. Same node conf repeated "
		     "%d times (start core offset %d)",
		     cores_in_a_node, repeat_node_conf, start);
#endif

		i_node += repeat_node_conf;

		while (repeat_node_conf--) {
			int allocated;
			int global_core_start;

			node_bitmap_inx = bit_ffs(full_node_bitmap);
			global_core_start =
				cr_get_coremap_offset(node_bitmap_inx);
			allocated = 0;

			for (i_core=0;i_core < cores_in_a_node;i_core++) {
#if _DEBUG
				info("i_core: %d, start: %d, allocated: %d",
				     i_core, start, allocated);
#endif
				if (bit_test(job_ptr->job_resrcs->core_bitmap,
					     i_core + start)) {
					allocated++;
				bit_set(*core_bitmap,
					global_core_start + i_core);
				}
			}
#if _DEBUG
			info("Checking node %d, allocated: %d, "
			     "cores_in_a_node: %d", node_bitmap_inx,
			     allocated, cores_in_a_node);
#endif
			if (allocated == cores_in_a_node) {
				/* We can exclude this node */
#if _DEBUG
				info("Excluding node %d", node_bitmap_inx);
#endif
				bit_clear(avail_bitmap, node_bitmap_inx);
			}
			start += cores_in_a_node;
			bit_clear(full_node_bitmap, node_bitmap_inx);
		}
	}
	FREE_NULL_BITMAP(full_node_bitmap);
}

static bitstr_t *_pick_idle_node_cnt(bitstr_t *avail_bitmap,
				     resv_desc_msg_t *resv_desc_ptr,
				     uint32_t node_cnt, bitstr_t **core_bitmap)
{
	ListIterator job_iterator;
	struct job_record *job_ptr;
	bitstr_t *orig_bitmap, *save_bitmap = NULL;
	bitstr_t *ret_bitmap = NULL, *tmp_bitmap;
	int total_node_cnt;

	total_node_cnt = bit_set_count(avail_bitmap);
	if (total_node_cnt < node_cnt) {
		verbose("reservation requests more nodes than are available");
		return NULL;
	} else if ((total_node_cnt == node_cnt) &&
		   (resv_desc_ptr->flags & RESERVE_FLAG_IGN_JOBS)) {
		return select_g_resv_test(resv_desc_ptr, node_cnt,
					  avail_bitmap, core_bitmap);
	} else if ((node_cnt == 0) &&
		   ((resv_desc_ptr->core_cnt == NULL) ||
		    (resv_desc_ptr->core_cnt[0] == 0)) &&
		   (resv_desc_ptr->flags & RESERVE_FLAG_ANY_NODES)) {
		return bit_alloc(bit_size(avail_bitmap));
	}

	orig_bitmap = bit_copy(avail_bitmap);
	job_iterator = list_iterator_create(job_list);
	while ((job_ptr = (struct job_record *) list_next(job_iterator))) {
		if (!IS_JOB_RUNNING(job_ptr) && !IS_JOB_SUSPENDED(job_ptr))
			continue;
		if (job_ptr->end_time < resv_desc_ptr->start_time)
			continue;

		if (!resv_desc_ptr->core_cnt) {
			bit_not(job_ptr->node_bitmap);
			bit_and(avail_bitmap, job_ptr->node_bitmap);
			bit_not(job_ptr->node_bitmap);
		} else {
			_check_job_compatibility(job_ptr, avail_bitmap,
						 core_bitmap);
		}
	}
	list_iterator_destroy(job_iterator);

	total_node_cnt = bit_set_count(avail_bitmap);
	if (total_node_cnt >= node_cnt) {
		/* NOTE: select_g_resv_test() does NOT preserve avail_bitmap,
		 * so we do that here and other calls to that function */
		save_bitmap = bit_copy(avail_bitmap);
		ret_bitmap = select_g_resv_test(resv_desc_ptr, node_cnt,
						avail_bitmap, core_bitmap);
		if (ret_bitmap)
			goto fini;
		bit_or(avail_bitmap, save_bitmap);
		FREE_NULL_BITMAP(save_bitmap);
	}

	/* Next: Try to reserve nodes that will be allocated to a limited
	 * number of running jobs. We could sort the jobs by priority, QOS,
	 * size or other criterion if desired. Right now we just go down
	 * the unsorted job list. */
	if (resv_desc_ptr->flags & RESERVE_FLAG_IGN_JOBS) {
		job_iterator = list_iterator_create(job_list);
		while ((job_ptr = (struct job_record *)
			list_next(job_iterator))) {
			if (!IS_JOB_RUNNING(job_ptr) &&
			    !IS_JOB_SUSPENDED(job_ptr))
				continue;
			if (job_ptr->end_time < resv_desc_ptr->start_time)
				continue;
			tmp_bitmap = bit_copy(orig_bitmap);
			bit_and(tmp_bitmap, job_ptr->node_bitmap);
			if (bit_set_count(tmp_bitmap) > 0)
				bit_or(avail_bitmap, tmp_bitmap);
			total_node_cnt = bit_set_count(avail_bitmap);
			if (total_node_cnt >= node_cnt) {
				save_bitmap = bit_copy(avail_bitmap);
				ret_bitmap = select_g_resv_test(
					resv_desc_ptr, node_cnt,
					avail_bitmap, core_bitmap);
				if (!ret_bitmap) {
					bit_or(avail_bitmap, save_bitmap);
					FREE_NULL_BITMAP(save_bitmap);
				}
			}
			FREE_NULL_BITMAP(tmp_bitmap);
			if (ret_bitmap)
				break;
		}
		list_iterator_destroy(job_iterator);
	}

fini:	FREE_NULL_BITMAP(orig_bitmap);
	FREE_NULL_BITMAP(save_bitmap);
#if _DEBUG
	if (ret_bitmap) {
		char str[300];
		bit_fmt(str, (sizeof(str) - 1), ret_bitmap);
		info("_pick_idle_node_cnt: node bitmap:%s", str);
		if (*core_bitmap) {
			bit_fmt(str, (sizeof(str) - 1), *core_bitmap);
			info("_pick_idle_node_cnt: core bitmap:%s", str);
		}
	}
#endif
	return ret_bitmap;
}

/* Determine if a job has access to a reservation
 * RET SLURM_SUCCESS if true, some error code otherwise */
static int _valid_job_access_resv(struct job_record *job_ptr,
				  slurmctld_resv_t *resv_ptr)
{
	bool account_good = false, user_good = false;
	int i;

	if (!resv_ptr) {
		info("Reservation name not found (%s)", job_ptr->resv_name);
		return ESLURM_RESERVATION_INVALID;
	}

	if (resv_ptr->flags & RESERVE_FLAG_TIME_FLOAT) {
		verbose("Job %u attempting to use reservation %s with floating "
			"start time", job_ptr->job_id, resv_ptr->name);
		return ESLURM_RESERVATION_ACCESS;
	}

	/* Determine if we have access */
	if (accounting_enforce & ACCOUNTING_ENFORCE_ASSOCS) {
		char tmp_char[30];
		slurmdb_assoc_rec_t *assoc;
		if (!resv_ptr->assoc_list) {
			error("Reservation %s has no association list. "
			      "Checking user/account lists",
			      resv_ptr->name);
			goto no_assocs;
		}

		if (!job_ptr->assoc_ptr) {
			slurmdb_assoc_rec_t assoc_rec;
			/* This should never be called, but just to be
			 * safe we will try to fill it in. */
			memset(&assoc_rec, 0,
			       sizeof(slurmdb_assoc_rec_t));
			assoc_rec.id = job_ptr->assoc_id;
			if (assoc_mgr_fill_in_assoc(
				    acct_db_conn, &assoc_rec,
				    accounting_enforce,
				    (slurmdb_assoc_rec_t **)
				    &job_ptr->assoc_ptr, false))
				goto end_it;
		}

		/* Check to see if the association is here or the parent
		 * association is listed in the valid associations. */
		if (strchr(resv_ptr->assoc_list, '-')) {
			assoc = job_ptr->assoc_ptr;
			while (assoc) {
				snprintf(tmp_char, sizeof(tmp_char), ",-%u,",
					 assoc->id);
				if (strstr(resv_ptr->assoc_list, tmp_char))
					goto end_it;	/* explicitly denied */
				assoc = assoc->usage->parent_assoc_ptr;
			}
		}
		if (strstr(resv_ptr->assoc_list, ",1") ||
		    strstr(resv_ptr->assoc_list, ",2") ||
		    strstr(resv_ptr->assoc_list, ",3") ||
		    strstr(resv_ptr->assoc_list, ",4") ||
		    strstr(resv_ptr->assoc_list, ",5") ||
		    strstr(resv_ptr->assoc_list, ",6") ||
		    strstr(resv_ptr->assoc_list, ",7") ||
		    strstr(resv_ptr->assoc_list, ",8") ||
		    strstr(resv_ptr->assoc_list, ",9") ||
		    strstr(resv_ptr->assoc_list, ",0")) {
			assoc = job_ptr->assoc_ptr;
			while (assoc) {
				snprintf(tmp_char, sizeof(tmp_char), ",%u,",
					 assoc->id);
				if (strstr(resv_ptr->assoc_list, tmp_char))
					return SLURM_SUCCESS;
				assoc = assoc->usage->parent_assoc_ptr;
			}
		} else {
			return SLURM_SUCCESS;
		}
	} else {
no_assocs:	if ((resv_ptr->user_cnt == 0) || resv_ptr->user_not)
			user_good = true;
		for (i = 0; i < resv_ptr->user_cnt; i++) {
			if (job_ptr->user_id == resv_ptr->user_list[i]) {
				if (resv_ptr->user_not)
					user_good = false;
				else
					user_good = true;
				break;
			}
		}
		if (!user_good)
			goto end_it;
		if ((resv_ptr->user_cnt != 0) && (resv_ptr->account_cnt == 0))
			return SLURM_SUCCESS;

		if ((resv_ptr->account_cnt == 0) || resv_ptr->account_not)
			account_good = true;
		for (i=0; (i<resv_ptr->account_cnt) && job_ptr->account; i++) {
			if (resv_ptr->account_list[i] &&
			    (strcmp(job_ptr->account,
				    resv_ptr->account_list[i]) == 0)) {
				if (resv_ptr->account_not)
					account_good = false;
				else
					account_good = true;
				break;
			}
		}
		if (!account_good)
			goto end_it;
		return SLURM_SUCCESS;
	}

end_it:
	info("Security violation, uid=%u account=%s attempt to use "
	     "reservation %s",
	     job_ptr->user_id, job_ptr->account, resv_ptr->name);
	return ESLURM_RESERVATION_ACCESS;
}

/*
 * Determine if a job can start now based only upon reservations
 *
 * IN job_ptr      - job to test
 * RET	SLURM_SUCCESS if runable now, otherwise an error code
 */
extern int job_test_resv_now(struct job_record *job_ptr)
{
	slurmctld_resv_t * resv_ptr;
	time_t now;
	int rc;

	if (job_ptr->resv_name == NULL)
		return SLURM_SUCCESS;

	resv_ptr = (slurmctld_resv_t *) list_find_first (resv_list,
			_find_resv_name, job_ptr->resv_name);
	job_ptr->resv_ptr = resv_ptr;
	rc = _valid_job_access_resv(job_ptr, resv_ptr);
	if (rc != SLURM_SUCCESS)
		return rc;

	now = time(NULL);
	if (now < resv_ptr->start_time) {
		/* reservation starts later */
		return ESLURM_INVALID_TIME_VALUE;
	}
	if (now > resv_ptr->end_time) {
		/* reservation ended earlier */
		return ESLURM_RESERVATION_INVALID;
	}
	if ((resv_ptr->node_cnt == 0) &&
	    !(resv_ptr->flags & RESERVE_FLAG_ANY_NODES)) {
		/* empty reservation treated like it will start later */
		return ESLURM_INVALID_TIME_VALUE;
	}

	return SLURM_SUCCESS;
}

/*
 * Note that a job is starting execution. If that job is associated with a
 * reservation having the "Replace" flag, then remove that job's nodes from
 * the reservation. Additional nodes will be added to the reservation from
 * those currently available.
 */
extern void job_claim_resv(struct job_record *job_ptr)
{
	slurmctld_resv_t *resv_ptr;

	if (job_ptr->resv_name == NULL)
		return;

	resv_ptr = (slurmctld_resv_t *) list_find_first (resv_list,
			_find_resv_name, job_ptr->resv_name);
	if (!resv_ptr ||
	    !(resv_ptr->flags & RESERVE_FLAG_REPLACE) ||
	    (resv_ptr->flags & RESERVE_FLAG_SPEC_NODES) ||
	    (resv_ptr->flags & RESERVE_FLAG_STATIC))
		return;

	_resv_node_replace(resv_ptr);
}

/* Adjust a job's time_limit and end_time as needed to avoid using
 *	reserved resources. Don't go below job's time_min value. */
extern void job_time_adj_resv(struct job_record *job_ptr)
{
	ListIterator iter;
	slurmctld_resv_t * resv_ptr;
	time_t now = time(NULL);
	int32_t resv_begin_time;

	iter = list_iterator_create(resv_list);
	while ((resv_ptr = (slurmctld_resv_t *) list_next(iter))) {
		if (resv_ptr->end_time <= now)
			_advance_resv_time(resv_ptr);
		if (job_ptr->resv_ptr == resv_ptr)
			continue;	/* authorized user of reservation */
		if (resv_ptr->start_time <= now)
			continue;	/* already validated */
		if (resv_ptr->start_time >= job_ptr->end_time)
			continue;	/* reservation starts after job ends */
		if (!license_list_overlap(job_ptr->license_list,
					  resv_ptr->license_list) &&
		    ((resv_ptr->node_bitmap == NULL) ||
		     (bit_overlap(resv_ptr->node_bitmap,
				  job_ptr->node_bitmap) == 0)))
			continue;	/* disjoint resources */
		resv_begin_time = difftime(resv_ptr->start_time, now) / 60;
		job_ptr->time_limit = MIN(job_ptr->time_limit,resv_begin_time);
	}
	list_iterator_destroy(iter);
	job_ptr->time_limit = MAX(job_ptr->time_limit, job_ptr->time_min);
	job_end_time_reset(job_ptr);
}

/* For a given license_list, return the total count of licenses of the
 *	specified name */
static int _license_cnt(List license_list, char *lic_name)
{
	int lic_cnt = 0;
	ListIterator iter;
	licenses_t *license_ptr;

	if (license_list == NULL)
		return lic_cnt;

	iter = list_iterator_create(license_list);
	while ((license_ptr = list_next(iter))) {
		if (strcmp(license_ptr->name, lic_name) == 0)
			lic_cnt += license_ptr->total;
	}
	list_iterator_destroy(iter);

	return lic_cnt;
}

static uint32_t _get_job_duration(struct job_record *job_ptr)
{
	uint32_t duration;
	uint16_t time_slices = 1;

	if (job_ptr->time_limit == INFINITE)
		duration = ONE_YEAR;
	else if (job_ptr->time_limit != NO_VAL)
		duration = (job_ptr->time_limit * 60);
	else {	/* partition time limit */
		if (job_ptr->part_ptr->max_time == INFINITE)
			duration = ONE_YEAR;
		else
			duration = (job_ptr->part_ptr->max_time * 60);
	}
	if (job_ptr->part_ptr)
		time_slices = job_ptr->part_ptr->max_share & ~SHARED_FORCE;
	if ((duration != ONE_YEAR) && (time_slices > 1) &&
	    (slurm_get_preempt_mode() & PREEMPT_MODE_GANG)) {
		/* FIXME: Ideally we figure out how many jobs are actually
		 * time-slicing on each node rather than using the maximum
		 * value. */
		duration *= time_slices;
	}
	return duration;
}

static void _add_bb_resv(burst_buffer_info_msg_t **bb_resv, char *plugin,
			 char *type, uint32_t cnt)
{
	burst_buffer_info_t *bb_array;
	burst_buffer_gres_t *gres_ptr;
	int i;

	if (*bb_resv == NULL)
		*bb_resv = xmalloc(sizeof(burst_buffer_info_msg_t));

	for (i = 0, bb_array = (*bb_resv)->burst_buffer_array;
	     i < (*bb_resv)->record_count; i++) {
		if (!xstrcmp(plugin, bb_array->name))
			break;
	}
	if (i >= (*bb_resv)->record_count) {
		(*bb_resv)->record_count++;
		(*bb_resv)->burst_buffer_array = xrealloc(
			(*bb_resv)->burst_buffer_array,
			sizeof(burst_buffer_info_t) * (*bb_resv)->record_count);
		bb_array = (*bb_resv)->burst_buffer_array +
			   (*bb_resv)->record_count - 1;
		bb_array->name = xstrdup(plugin);
	}

	if (type == NULL) {
		bb_array->used_space += cnt;
		return;
	}

	for (i = 0, gres_ptr = bb_array->gres_ptr; i < bb_array->gres_cnt; i++){
		if ((gres_ptr->name == NULL) || !strcmp(type, gres_ptr->name))
			break;
	}
	if (i >= bb_array->gres_cnt) {
		bb_array->gres_cnt++;
		bb_array->gres_ptr = xrealloc(bb_array->gres_ptr,
					      sizeof(burst_buffer_gres_t) *
					      bb_array->gres_cnt);
		gres_ptr = bb_array->gres_ptr + bb_array->gres_cnt - 1;
		gres_ptr->name = xstrdup(type);
	}
	gres_ptr->used_cnt += cnt;
}

static void _update_bb_resv(burst_buffer_info_msg_t **bb_resv, char *bb_spec)
{
	int32_t cnt;
	char *end_ptr = NULL, *end_ptr2 = NULL;
	char *sep, *tmp_spec, *tok, *plugin, *type;

	if ((bb_spec == NULL) || (bb_spec[0] == '\0'))
		return;

	tmp_spec = xstrdup(bb_spec);
	tok = strtok_r(tmp_spec, ",", &end_ptr);
	while (tok) {
		if (!strncmp(tok, "cray:", 5)) {
			plugin = "cray";
			tok += 5;
		} else if (!strncmp(tok, "generic:", 8)) {
			plugin = "generic";
			tok += 8;
		} else
			plugin = NULL;

		sep = strchr(tok, ':');
		if (sep) {
			type = tok;
			sep[0] = '\0';
			tok = sep + 1;
		} else {
			type = NULL;
		}

		cnt = strtol(tok, &end_ptr2, 10);
		if ((end_ptr2[0] == 'n') || (end_ptr2[0] == 'N')) {
			type = "nodes";	/* Cray node spec format */
		} else if ((end_ptr2[0] == 'm') || (end_ptr2[0] == 'M')) {
			cnt = (cnt + 1023) / 1024;
		} else if ((end_ptr2[0] == 'g') || (end_ptr2[0] == 'G')) {
			;	/* No change */
		} else if ((end_ptr2[0] == 't') || (end_ptr2[0] == 'T')) {
			cnt *= 1024;
		} else if ((end_ptr2[0] == 'p') || (end_ptr2[0] == 'P')) {
			cnt *= (1024 * 1024);
		}

		if (cnt)
			_add_bb_resv(bb_resv, plugin, type, cnt);
		tok = strtok_r(NULL, ",", &end_ptr);
	}
	xfree(tmp_spec);
}

/*
 * Determine how many burst buffer resources the specified job is prevented
 *	from using due to reservations
 *
 * IN job_ptr   - job to test
 * IN lic_name  - name of license
 * IN when      - when the job is expected to start
 * RET burst buffer reservation structure, call
 *	 slurm_free_burst_buffer_info_msg() to free
 */
extern burst_buffer_info_msg_t *job_test_bb_resv(struct job_record *job_ptr,
						 time_t when)
{
	slurmctld_resv_t * resv_ptr;
	time_t job_start_time, job_end_time, now = time(NULL);
	burst_buffer_info_msg_t *bb_resv = NULL;
	ListIterator iter;

	if ((job_ptr->burst_buffer == NULL) ||
	    (job_ptr->burst_buffer[0] == '\0'))
		return bb_resv;

	job_start_time = when;
	job_end_time   = when + _get_job_duration(job_ptr);
	iter = list_iterator_create(resv_list);
	while ((resv_ptr = (slurmctld_resv_t *) list_next(iter))) {
		if (resv_ptr->end_time <= now)
			_advance_resv_time(resv_ptr);
		if ((resv_ptr->start_time >= job_end_time) ||
		    (resv_ptr->end_time   <= job_start_time))
			continue;	/* reservation at different time */
		if ((resv_ptr->burst_buffer == NULL) ||
		    (resv_ptr->burst_buffer[0] == '\0'))
			continue;	/* reservation has no burst buffers */
		if (job_ptr->resv_name &&
		    (strcmp(job_ptr->resv_name, resv_ptr->name) == 0))
			continue;	/* job can use this reservation */

		_update_bb_resv(&bb_resv, resv_ptr->burst_buffer);
	}
	list_iterator_destroy(iter);

	return bb_resv;
}

/*
 * Determine how many licenses of the give type the specified job is
 *	prevented from using due to reservations
 *
 * IN job_ptr   - job to test
 * IN lic_name  - name of license
 * IN when      - when the job is expected to start
 * RET number of licenses of this type the job is prevented from using
 */
extern int job_test_lic_resv(struct job_record *job_ptr, char *lic_name,
			     time_t when)
{
	slurmctld_resv_t * resv_ptr;
	time_t job_start_time, job_end_time, now = time(NULL);
	ListIterator iter;
	int resv_cnt = 0;

	job_start_time = when;
	job_end_time   = when + _get_job_duration(job_ptr);
	iter = list_iterator_create(resv_list);
	while ((resv_ptr = (slurmctld_resv_t *) list_next(iter))) {
		if (resv_ptr->end_time <= now)
			_advance_resv_time(resv_ptr);
		if ((resv_ptr->start_time >= job_end_time) ||
		    (resv_ptr->end_time   <= job_start_time))
			continue;	/* reservation at different time */

		if (job_ptr->resv_name &&
		    (strcmp(job_ptr->resv_name, resv_ptr->name) == 0))
			continue;	/* job can use this reservation */

		resv_cnt += _license_cnt(resv_ptr->license_list, lic_name);
	}
	list_iterator_destroy(iter);

	/* info("job %u blocked from %d licenses of type %s",
	     job_ptr->job_id, resv_cnt, lic_name); */
	return resv_cnt;
}

/*
 * Determine which nodes a job can use based upon reservations
 * IN job_ptr      - job to test
 * IN/OUT when     - when we want the job to start (IN)
 *                   when the reservation is available (OUT)
 * IN move_time    - if true, then permit the start time to advance from
 *                   "when" as needed IF job has no reservervation
 * OUT node_bitmap - nodes which the job can use, caller must free unless error
 * OUT exc_core_bitmap - cores which the job can NOT use, caller must free
 *			 unless error
 * RET	SLURM_SUCCESS if runable now
 *	ESLURM_RESERVATION_ACCESS access to reservation denied
 *	ESLURM_RESERVATION_INVALID reservation invalid
 *	ESLURM_INVALID_TIME_VALUE reservation invalid at time "when"
 *	ESLURM_NODES_BUSY job has no reservation, but required nodes are
 *			  reserved
 */
extern int job_test_resv(struct job_record *job_ptr, time_t *when,
			 bool move_time, bitstr_t **node_bitmap,
			 bitstr_t **exc_core_bitmap, bool *resv_overlap)
{
	slurmctld_resv_t * resv_ptr, *res2_ptr;
	time_t job_start_time, job_end_time, lic_resv_time;
	time_t start_relative, end_relative;
	time_t now = time(NULL);
	ListIterator iter;
	int i, rc = SLURM_SUCCESS, rc2;

	job_start_time = *when;
	job_end_time   = *when + _get_job_duration(job_ptr);
	*node_bitmap = (bitstr_t *) NULL;

	if (job_ptr->resv_name) {
		resv_ptr = (slurmctld_resv_t *) list_find_first (resv_list,
				_find_resv_name, job_ptr->resv_name);
		job_ptr->resv_ptr = resv_ptr;
		rc2 = _valid_job_access_resv(job_ptr, resv_ptr);
		if (rc2 != SLURM_SUCCESS)
			return rc2;
		if (resv_ptr->end_time <= now)
			_advance_resv_time(resv_ptr);
		if (*when < resv_ptr->start_time) {
			/* reservation starts later */
			*when = resv_ptr->start_time;
			return ESLURM_INVALID_TIME_VALUE;
		}
		if ((resv_ptr->node_cnt == 0) &&
		    (!(resv_ptr->flags & RESERVE_FLAG_ANY_NODES))) {
			/* empty reservation treated like it will start later */
			*when = now + 600;
			return ESLURM_INVALID_TIME_VALUE;
		}
		if (*when > resv_ptr->end_time) {
			/* reservation ended earlier */
			*when = resv_ptr->end_time;
			if ((now > resv_ptr->end_time) ||
			    ((job_ptr->details) &&
			     (job_ptr->details->begin_time >
			      resv_ptr->end_time)))
				job_ptr->priority = 0;	/* admin hold */
			return ESLURM_RESERVATION_INVALID;
		}
		if (job_ptr->details->req_node_bitmap &&
		    (!(resv_ptr->flags & RESERVE_FLAG_ANY_NODES)) &&
		    !bit_super_set(job_ptr->details->req_node_bitmap,
				   resv_ptr->node_bitmap)) {
			return ESLURM_RESERVATION_INVALID;
		}
		if (resv_ptr->flags & RESERVE_FLAG_ANY_NODES) {
			*node_bitmap = bit_alloc(node_record_count);
			bit_nset(*node_bitmap, 0, (node_record_count - 1));
		} else
			*node_bitmap = bit_copy(resv_ptr->node_bitmap);

		/* if there are any overlapping reservations, we need to
		 * prevent the job from using those nodes (e.g. MAINT nodes) */
		iter = list_iterator_create(resv_list);
		while ((res2_ptr = (slurmctld_resv_t *) list_next(iter))) {
			if ((resv_ptr->flags & RESERVE_FLAG_MAINT) ||
			    ((resv_ptr->flags & RESERVE_FLAG_OVERLAP) &&
			     !(res2_ptr->flags & RESERVE_FLAG_MAINT)) ||
			    (res2_ptr == resv_ptr) ||
			    (res2_ptr->node_bitmap == NULL) ||
			    (res2_ptr->start_time >= job_end_time) ||
			    (res2_ptr->end_time   <= job_start_time) ||
			    (!res2_ptr->full_nodes))
				continue;
			if (bit_overlap(*node_bitmap, res2_ptr->node_bitmap)) {
				*resv_overlap = true;
				bit_not(res2_ptr->node_bitmap);
				bit_and(*node_bitmap, res2_ptr->node_bitmap);
				bit_not(res2_ptr->node_bitmap);
			}
		}
		list_iterator_destroy(iter);

		if (slurmctld_conf.debug_flags & DEBUG_FLAG_RESERVATION) {
			char *nodes = bitmap2node_name(*node_bitmap);
			info("job_test_resv: job:%u reservation:%s nodes:%s",
			     job_ptr->job_id, job_ptr->resv_name, nodes);
			xfree(nodes);
		}

		/* if reservation is using just partial nodes, this returns
		 * coremap to exclude */
		if (resv_ptr->core_bitmap && exc_core_bitmap) {
			*exc_core_bitmap = bit_copy(resv_ptr->core_bitmap);
			bit_not(*exc_core_bitmap);
		}

		return SLURM_SUCCESS;
	}

	job_ptr->resv_ptr = NULL;	/* should be redundant */
	*node_bitmap = bit_alloc(node_record_count);
	bit_nset(*node_bitmap, 0, (node_record_count - 1));
	if (list_count(resv_list) == 0)
		return SLURM_SUCCESS;
#ifdef HAVE_BG
	/* Since on a bluegene we track cnodes instead of cpus do the
	   adjustment since accounting is expecting cpus here.
	*/
	if (!cpus_per_mp)
		(void)select_g_alter_node_cnt(
			SELECT_GET_MP_CPU_CNT, &cpus_per_mp);

	/* If the job is looking for whole mp blocks we need to tell
	 * the reservations about it so it sends the plugin the correct
	 * thing.
	 */
	if (job_ptr->details->max_cpus < cpus_per_mp)
		job_ptr->details->whole_node = 0;
	else
		job_ptr->details->whole_node = 1;
#endif

	/* Job has no reservation, try to find time when this can
	 * run and get it's required nodes (if any) */
	for (i = 0; ; i++) {
		lic_resv_time = (time_t) 0;

		iter = list_iterator_create(resv_list);
		while ((resv_ptr = (slurmctld_resv_t *) list_next(iter))) {
			if (resv_ptr->flags & RESERVE_FLAG_TIME_FLOAT) {
				start_relative = resv_ptr->start_time + now;
				if (resv_ptr->duration == INFINITE)
					end_relative = start_relative+ONE_YEAR;
				else if (resv_ptr->duration &&
					 (resv_ptr->duration != NO_VAL)) {
					end_relative = start_relative +
						       resv_ptr->duration * 60;
				} else {
					end_relative = resv_ptr->end_time;
					if (start_relative > end_relative)
						start_relative = end_relative;
				}
			} else {
				if (resv_ptr->end_time <= now)
					_advance_resv_time(resv_ptr);
				start_relative = resv_ptr->start_time_first;
				end_relative = resv_ptr->end_time;
			}

			if ((resv_ptr->node_bitmap == NULL) ||
			    (start_relative >= job_end_time) ||
			    (end_relative   <= job_start_time))
				continue;
			if (job_ptr->details->req_node_bitmap &&
			    bit_overlap(job_ptr->details->req_node_bitmap,
					resv_ptr->node_bitmap) &&
			    ((resv_ptr->cpu_cnt == 0) ||
			     (job_ptr->details->whole_node == 1))) {
				*when = resv_ptr->end_time;
				rc = ESLURM_NODES_BUSY;
				break;
			}
			/* FIXME: This only tracks when ANY licenses required
			 * by the job are freed by any reservation without
			 * counting them, so the results are not accurate. */
			if (license_list_overlap(job_ptr->license_list,
						 resv_ptr->license_list)) {
				if ((lic_resv_time == (time_t) 0) ||
				    (lic_resv_time > resv_ptr->end_time))
					lic_resv_time = resv_ptr->end_time;
			}

			if ((resv_ptr->full_nodes) ||
			    (job_ptr->details->whole_node == 1)) {
#if _DEBUG
				info("reservation %s uses full nodes or job %u "
				     "will not share nodes",
				     resv_ptr->name, job_ptr->job_id);
#endif
				bit_not(resv_ptr->node_bitmap);
				bit_and(*node_bitmap, resv_ptr->node_bitmap);
				bit_not(resv_ptr->node_bitmap);
			} else {
#if _DEBUG
				info("job_test_resv: reservation %s uses "
				     "partial nodes", resv_ptr->name);
#endif
				if (*exc_core_bitmap == NULL) {
					*exc_core_bitmap =
						bit_copy(resv_ptr->core_bitmap);
				} else {
					bit_or(*exc_core_bitmap,
					       resv_ptr->core_bitmap);
				}
			}
		}
		list_iterator_destroy(iter);

		if ((rc == SLURM_SUCCESS) && move_time) {
			if (license_job_test(job_ptr, job_start_time)
			    == EAGAIN) {
				/* Need to postpone for licenses. Time returned
				 * is best case; first reservation with those
				 * licenses ends. */
				rc = ESLURM_NODES_BUSY;
				*when = lic_resv_time;
			}
		}
		if (rc == SLURM_SUCCESS)
			break;
		/* rc == ESLURM_NODES_BUSY here from above break */
		if (move_time && (i<10)) {  /* Retry for later start time */
			bit_nset(*node_bitmap, 0, (node_record_count - 1));
			rc = SLURM_SUCCESS;
			continue;
		}
		FREE_NULL_BITMAP(*node_bitmap);
		break;	/* Give up */
	}

	return rc;
}

/*
 * Determine the time of the first reservation to end after some time.
 * return zero of no reservation ends after that time.
 * IN start_time - look for reservations ending after this time
 * RET the reservation end time or zero of none found
 */
extern time_t find_resv_end(time_t start_time)
{
	ListIterator iter;
	slurmctld_resv_t *resv_ptr;
	time_t end_time = 0;

	if (!resv_list)
		return end_time;

	iter = list_iterator_create(resv_list);
	while ((resv_ptr = (slurmctld_resv_t *) list_next(iter))) {
		if ((start_time < resv_ptr->start_time) ||
		    (start_time > resv_ptr->end_time))
			continue;
		if ((end_time == 0) || (resv_ptr->end_time < end_time))
			end_time = resv_ptr->end_time;
	}
	list_iterator_destroy(iter);
	return end_time;
}

/* Begin scan of all jobs for valid reservations */
extern void begin_job_resv_check(void)
{
	ListIterator iter;
	slurmctld_resv_t *resv_ptr;
	slurm_ctl_conf_t *conf;

	if (!resv_list)
		return;

	conf = slurm_conf_lock();
	resv_over_run = conf->resv_over_run;
	slurm_conf_unlock();
	if (resv_over_run == (uint16_t) INFINITE)
		resv_over_run = ONE_YEAR;
	else
		resv_over_run *= 60;

	iter = list_iterator_create(resv_list);
	while ((resv_ptr = (slurmctld_resv_t *) list_next(iter))) {
		resv_ptr->job_pend_cnt = 0;
		resv_ptr->job_run_cnt  = 0;
	}
	list_iterator_destroy(iter);
}

/* Test a particular job for valid reservation
 *
 * RET ESLURM_INVALID_TIME_VALUE if reservation is terminated
 *     SLURM_SUCCESS if reservation is still valid
 */
extern int job_resv_check(struct job_record *job_ptr)
{
	bool run_flag = false;

	if (!job_ptr->resv_name)
		return SLURM_SUCCESS;

	if (IS_JOB_RUNNING(job_ptr) || IS_JOB_SUSPENDED(job_ptr))
		run_flag = true;
	else if (IS_JOB_PENDING(job_ptr))
		run_flag = false;
	else
		return SLURM_SUCCESS;

	xassert(job_ptr->resv_ptr->magic == RESV_MAGIC);
	if (run_flag)
		job_ptr->resv_ptr->job_run_cnt++;
	else
		job_ptr->resv_ptr->job_pend_cnt++;

	if ((job_ptr->resv_ptr->end_time + resv_over_run) < time(NULL))
		return ESLURM_INVALID_TIME_VALUE;
	return SLURM_SUCCESS;
}

/* Advance a expired reservation's time stamps one day or one week
 * as appropriate. */
static void _advance_resv_time(slurmctld_resv_t *resv_ptr)
{
	int day_cnt = 0;
	char *interval = "";

	if (resv_ptr->flags & RESERVE_FLAG_TIME_FLOAT)
		return;		/* Not applicable */

	if (resv_ptr->flags & RESERVE_FLAG_DAILY) {
		day_cnt = 1;
		interval = "day";
	} else if (resv_ptr->flags & RESERVE_FLAG_WEEKLY) {
		day_cnt = 7;
		interval = "week";
	}

	if (day_cnt) {
		verbose("Advance reservation %s one %s", resv_ptr->name,
			interval);
		resv_ptr->start_time = resv_ptr->start_time_first;
		_advance_time(&resv_ptr->start_time, day_cnt);
		resv_ptr->start_time_prev = resv_ptr->start_time;
		resv_ptr->start_time_first = resv_ptr->start_time;
		_advance_time(&resv_ptr->end_time, day_cnt);
		_post_resv_create(resv_ptr);
		last_resv_update = time(NULL);
		schedule_resv_save();
	}
}

static void _free_script_arg(resv_thread_args_t *args)
{
	if (args) {
		xfree(args->script);
		xfree(args->resv_name);
		xfree(args);
	}
}

static void *_fork_script(void *x)
{
	resv_thread_args_t *args = (resv_thread_args_t *) x;
	char *argv[3], *envp[1];
	int status, wait_rc;
	pid_t cpid;

	argv[0] = args->script;
	argv[1] = args->resv_name;
	argv[2] = NULL;
	envp[0] = NULL;
	if ((cpid = fork()) < 0) {
		error("_fork_script fork error: %m");
		goto fini;
	}
	if (cpid == 0) {
#ifdef SETPGRP_TWO_ARGS
		setpgrp(0, 0);
#else
		setpgrp();
#endif
		execve(argv[0], argv, envp);
		exit(127);
	}

	while (1) {
		wait_rc = waitpid(cpid, &status, 0);
		if (wait_rc < 0) {
			if (errno == EINTR)
				continue;
			error("_fork_script waitpid error: %m");
			break;
		} else if (wait_rc > 0) {
			killpg(cpid, SIGKILL);	/* kill children too */
			break;
		}
	}
fini:	_free_script_arg(args);
	return NULL;
}

static void _run_script(char *script, slurmctld_resv_t *resv_ptr)
{
	int rc;
	resv_thread_args_t *args;
	pthread_t thread_id_prolog;
	pthread_attr_t thread_attr_prolog;

	if (!script || !script[0])
		return;
	if (access(script, X_OK) < 0) {
		error("Invalid ResvProlog or ResvEpilog(%s): %m", script);
		return;
	}

	slurm_attr_init(&thread_attr_prolog);
	pthread_attr_setdetachstate(&thread_attr_prolog,
				    PTHREAD_CREATE_DETACHED);
	args = xmalloc(sizeof(resv_thread_args_t));
	args->script    = xstrdup(script);
	args->resv_name = xstrdup(resv_ptr->name);
	while (1) {
		rc = pthread_create(&thread_id_prolog, &thread_attr_prolog,
				    _fork_script, (void *) args);
		if (rc != 0) {
			if (errno == EAGAIN)
				continue;
			error("pthread_create: %m");
		}
		break;
	}
	slurm_attr_destroy(&thread_attr_prolog);
	if (rc != 0)
		_free_script_arg(args);
}

/* Finish scan of all jobs for valid reservations
 *
 * Purge vestigial reservation records.
 * Advance daily or weekly reservations that are no longer
 *	being actively used.
 */
extern void fini_job_resv_check(void)
{
	ListIterator iter;
	slurmctld_resv_t *resv_ptr;
	time_t now = time(NULL);

	if (!resv_list)
		return;

	iter = list_iterator_create(resv_list);
	while ((resv_ptr = (slurmctld_resv_t *) list_next(iter))) {
		if (!resv_ptr->run_prolog || !resv_ptr->run_epilog)
			continue;
		if ((resv_ptr->end_time >= now) ||
		    (resv_ptr->duration && (resv_ptr->duration != NO_VAL) &&
		     (resv_ptr->flags & RESERVE_FLAG_TIME_FLOAT))) {
			_validate_node_choice(resv_ptr);
			continue;
		}
		_advance_resv_time(resv_ptr);
		if ((resv_ptr->job_run_cnt    == 0) &&
		    (resv_ptr->flags_set_node == 0) &&
		    ((resv_ptr->flags & RESERVE_FLAG_DAILY ) == 0) &&
		    ((resv_ptr->flags & RESERVE_FLAG_WEEKLY) == 0)) {
			if (resv_ptr->job_pend_cnt) {
				info("Purging vestigial reservation %s "
				     "with %u pending jobs",
				     resv_ptr->name, resv_ptr->job_pend_cnt);
			} else {
				debug("Purging vestigial reservation %s",
				      resv_ptr->name);
			}
			_clear_job_resv(resv_ptr);
			list_delete_item(iter);
			last_resv_update = now;
			schedule_resv_save();
		}
	}
	list_iterator_destroy(iter);
}

/* send all reservations to accounting.  Only needed at
 * first registration
 */
extern int send_resvs_to_accounting(void)
{
	ListIterator itr = NULL;
	slurmctld_resv_t *resv_ptr;
	slurmctld_lock_t node_write_lock = {
		NO_LOCK, NO_LOCK, WRITE_LOCK, READ_LOCK };

	if (!resv_list)
		return SLURM_SUCCESS;

	lock_slurmctld(node_write_lock);

	itr = list_iterator_create(resv_list);
	while ((resv_ptr = list_next(itr)))
		_post_resv_create(resv_ptr);
	list_iterator_destroy(itr);

	unlock_slurmctld(node_write_lock);

	return SLURM_SUCCESS;
}

/* Set or clear NODE_STATE_MAINT for node_state as needed
 * IN reset_all - if true, then re-initialize all node information for all
 *	reservations, but do not run any prologs or epilogs or count started
 *	reservations
 * RET count of newly started reservations
 */
extern int set_node_maint_mode(bool reset_all)
{
	int res_start_cnt = 0;
	ListIterator iter;
	slurmctld_resv_t *resv_ptr;
	time_t now = time(NULL);

	if (!resv_list)
		return res_start_cnt;

	if (reset_all) {
		int i;
		struct node_record *node_ptr;
		uint32_t flags = (NODE_STATE_RES | NODE_STATE_MAINT);

		for (i = 0, node_ptr = node_record_table_ptr;
		     i <= node_record_count;
		     i++, node_ptr++) {
			node_ptr->node_state &= (~flags);
		}
	}
	iter = list_iterator_create(resv_list);
	while ((resv_ptr = (slurmctld_resv_t *) list_next(iter))) {
		uint32_t flags = NODE_STATE_RES;
		if (reset_all)
			resv_ptr->flags_set_node = false;
		if (resv_ptr->flags & RESERVE_FLAG_MAINT)
			flags |= NODE_STATE_MAINT;

		if ((now >= resv_ptr->start_time) &&
		    (now <  resv_ptr->end_time  )) {
			if (!resv_ptr->flags_set_node) {
				resv_ptr->flags_set_node = true;
				_set_nodes_flags(resv_ptr, now, flags);
				last_node_update = now;
			}
		} else if (resv_ptr->flags_set_node) {
			resv_ptr->flags_set_node = false;
			_set_nodes_flags(resv_ptr, now, flags);
			last_node_update = now;
		}

		if (reset_all)	/* Defer reservation prolog/epilog */
			continue;
		if ((resv_ptr->start_time <= now) && !resv_ptr->run_prolog) {
			res_start_cnt++;
			resv_ptr->run_prolog = true;
			_run_script(slurmctld_conf.resv_prolog, resv_ptr);
		}
		if ((resv_ptr->end_time <= now) && !resv_ptr->run_epilog) {
			resv_ptr->run_epilog = true;
			_run_script(slurmctld_conf.resv_epilog, resv_ptr);
		}
	}
	list_iterator_destroy(iter);

	return res_start_cnt;
}

/* checks if node within node_record_table_ptr is in maint reservation */
extern bool is_node_in_maint_reservation(int nodenum)
{
	bool res = false;
	ListIterator iter;
	slurmctld_resv_t *resv_ptr;
	time_t t;

	if (nodenum < 0 || nodenum >= node_record_count || !resv_list)
		return false;

	t = time(NULL);
	iter = list_iterator_create(resv_list);
	while ((resv_ptr = (slurmctld_resv_t *) list_next(iter))) {
		if ((resv_ptr->flags & RESERVE_FLAG_MAINT) == 0)
			continue;
		if (! (t >= resv_ptr->start_time
		       && t <= resv_ptr->end_time))
			continue;
		if (bit_test(resv_ptr->node_bitmap, nodenum)) {
			res = true;
			break;
		}
	}
	list_iterator_destroy(iter);

	return res;
}

extern void update_assocs_in_resvs(void)
{
	slurmctld_resv_t *resv_ptr = NULL;
	ListIterator  iter = NULL;
	slurmctld_lock_t node_write_lock = {
		NO_LOCK, NO_LOCK, WRITE_LOCK, READ_LOCK };

	if (!resv_list) {
		error("No reservation list given for updating associations");
		return;
	}

	lock_slurmctld(node_write_lock);

	iter = list_iterator_create(resv_list);
	while ((resv_ptr = list_next(iter)))
		_set_assoc_list(resv_ptr);
	list_iterator_destroy(iter);

	unlock_slurmctld(node_write_lock);
}

extern void update_part_nodes_in_resv(struct part_record *part_ptr)
{
	ListIterator iter = NULL;
	struct part_record *parti_ptr = NULL;
	slurmctld_resv_t *resv_ptr = NULL;
	xassert(part_ptr);

	iter = list_iterator_create(resv_list);
	while ((resv_ptr = (slurmctld_resv_t *) list_next(iter))) {
		if ((resv_ptr->flags & RESERVE_FLAG_PART_NODES) &&
		    (resv_ptr->partition != NULL) &&
		    (strcmp(resv_ptr->partition, part_ptr->name) == 0)) {
			parti_ptr = find_part_record(resv_ptr->partition);
			FREE_NULL_BITMAP(resv_ptr->node_bitmap);
			resv_ptr->node_bitmap = bit_copy(parti_ptr->
							 node_bitmap);
			resv_ptr->node_cnt = bit_set_count(resv_ptr->
							   node_bitmap);
			xfree(resv_ptr->node_list);
			resv_ptr->node_list = xstrdup(parti_ptr->nodes);
			_set_cpu_cnt(resv_ptr);
			last_resv_update = time(NULL);
		}
	}
	list_iterator_destroy(iter);
}

static void _set_nodes_flags(slurmctld_resv_t *resv_ptr, time_t now,
			     uint32_t flags)
{
	int i, i_first, i_last;
	struct node_record *node_ptr;

	if (!resv_ptr->node_bitmap) {
		error("%s: reservation %s lacks a bitmap",
		      __func__, resv_ptr->name);
		return;
	}

	i_first = bit_ffs(resv_ptr->node_bitmap);
	if (i_first < 0) {
		if ((resv_ptr->flags & RESERVE_FLAG_ANY_NODES) == 0) {
			error("%s: reservation %s includes no nodes",
			      __func__, resv_ptr->name);
		}
		return;
	}
	i_last  = bit_fls(resv_ptr->node_bitmap);
	for (i = i_first; i <= i_last; i++) {
		if (!bit_test(resv_ptr->node_bitmap, i))
			continue;

		node_ptr = node_record_table_ptr + i;
		if (resv_ptr->flags_set_node)
			node_ptr->node_state |= flags;
		else
			node_ptr->node_state &= (~flags);
		/* mark that this node is now down and in maint mode
		 * or was removed from maint mode */
		if (IS_NODE_DOWN(node_ptr) || IS_NODE_DRAIN(node_ptr) ||
		    IS_NODE_FAIL(node_ptr)) {
			clusteracct_storage_g_node_down(
				acct_db_conn,
				node_ptr, now, NULL,
				slurm_get_slurm_user_id());
		}
	}
}<|MERGE_RESOLUTION|>--- conflicted
+++ resolved
@@ -1990,20 +1990,7 @@
 			if (rc != SLURM_SUCCESS)
 				goto bad_parse;
 		}
-<<<<<<< HEAD
-	} else if (((resv_desc_ptr->node_cnt == NULL) ||
-		    (resv_desc_ptr->node_cnt[0] == 0)) &&
-		    (!resv_desc_ptr->core_cnt) &&
-		   ((resv_desc_ptr->flags & RESERVE_FLAG_ANY_NODES) == 0)) {
-		info("Reservation request lacks node specification");
-		rc = ESLURM_INVALID_NODE_NAME;
-		goto bad_parse;
-	} else if ((rc = _select_nodes(resv_desc_ptr, &part_ptr, &node_bitmap,
-				       &core_bitmap)) != SLURM_SUCCESS) {
-		goto bad_parse;
-	} else {
-=======
-	} else if (!(resv_desc_ptr->flags & RESERVE_FLAG_LIC_ONLY)) {
+	} else if (!(resv_desc_ptr->flags & RESERVE_FLAG_ANY_NODES)) {
 		if ((!resv_desc_ptr->node_cnt || !resv_desc_ptr->node_cnt[0]) &&
 		    !resv_desc_ptr->core_cnt) {
 			info("Reservation request lacks node specification");
@@ -2016,7 +2003,6 @@
 			goto bad_parse;
 		}
 
->>>>>>> f43992a8
 		/* Get count of allocated nodes, on BlueGene systems, this
 		 * might be more than requested */
 		total_node_cnt = bit_set_count(node_bitmap);
