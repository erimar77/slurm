--- conflicted
+++ resolved
@@ -2637,10 +2637,6 @@
 	return i;
 }
 
-<<<<<<< HEAD
-
-=======
->>>>>>> 95ee2077
 static void _create_cluster_core_bitmap(bitstr_t **core_bitmap)
 {
 	*core_bitmap = bit_alloc(cr_get_coremap_offset(node_record_count));
@@ -2889,11 +2885,6 @@
 	full_node_bitmap = bit_copy(job_res->node_bitmap);
 	if (full_node_bitmap == NULL)
 		fatal("bit_alloc: malloc failure");
-<<<<<<< HEAD
-
-	full_node_bitmap = bit_copy(job_res->node_bitmap);
-=======
->>>>>>> 95ee2077
 
 	debug2("Let's see core distribution for jobid: %u",
 	       job_ptr->job_id);
@@ -2921,11 +2912,7 @@
 			int global_core_start;
 
 			node_bitmap_inx = bit_ffs(full_node_bitmap);
-<<<<<<< HEAD
-			global_core_start = 
-=======
 			global_core_start =
->>>>>>> 95ee2077
 				cr_get_coremap_offset(node_bitmap_inx);
 			allocated = 0;
 
@@ -2935,13 +2922,8 @@
 				if (bit_test(job_ptr->job_resrcs->core_bitmap,
 					     i_core + start)) {
 					allocated++;
-<<<<<<< HEAD
-					bit_set(*core_bitmap, 
-						global_core_start + i_core);
-=======
 				bit_set(*core_bitmap,
 					global_core_start + i_core);
->>>>>>> 95ee2077
 				}
 			}
 			debug2("Checking node %d, allocated: %d, "
@@ -2988,17 +2970,10 @@
 			bit_not(job_ptr->node_bitmap);
 			bit_and(avail_bitmap, job_ptr->node_bitmap);
 			bit_not(job_ptr->node_bitmap);
-<<<<<<< HEAD
-		} else 
-			_check_job_compatibility(job_ptr, avail_bitmap, 
-						 core_bitmap);
-
-=======
 		} else {
 			_check_job_compatibility(job_ptr, avail_bitmap,
 						 core_bitmap);
 		}
->>>>>>> 95ee2077
 	}
 
 	list_iterator_destroy(job_iterator);
