--- conflicted
+++ resolved
@@ -208,21 +208,14 @@
 		my_state |= NODE_STATE_MIXED;
 	}
 
-<<<<<<< HEAD
 	/****** Line ******/
 	if (json_flag) {
-		snprintf(tmp_line, sizeof(tmp_line), "{\"NodeName\":\"%s\"",
+		xstrfmtcat(out, "{\"name\":\"%s\"",
 			 node_ptr->name);
 	} else {
-		snprintf(tmp_line, sizeof(tmp_line), "NodeName=%s ",
-			 node_ptr->name);
-	}
-	xstrcat(out, tmp_line);
-
-=======
-	/****** Line 1 ******/
-	xstrfmtcat(out, "NodeName=%s ", node_ptr->name);
->>>>>>> 1b4ba0a2
+		xstrfmtcat(out, "NodeName=%s ", node_ptr->name);
+	}
+
 	if (cluster_flags & CLUSTER_FLAG_BG) {
 		slurm_get_select_nodeinfo(node_ptr->select_nodeinfo,
 					  SELECT_NODEDATA_RACK_MP,
@@ -239,45 +232,23 @@
 		}
 	}
 
-<<<<<<< HEAD
 	if (node_ptr->arch) {
 		if (json_flag) {
-			snprintf(tmp_line, sizeof(tmp_line), ", \"Arch\":\"%s\"",
-				 node_ptr->arch);
+			xstrfmtcat(out, ", \"architecture\":\"%s\"",
+					node_ptr->arch);
 		} else {
-			snprintf(tmp_line, sizeof(tmp_line), "Arch=%s ",
-				 node_ptr->arch);
-		}
-		xstrcat(out, tmp_line);
+			xstrfmtcat(out, "Arch=%s ", node_ptr->arch);
+		}
 	}
 
 	if (json_flag) {
-		snprintf(tmp_line, sizeof(tmp_line), ", \"CoresPerSocket\":%u",
-			 node_ptr->cores);
+		xstrfmtcat(out, ", \"CoresPerSocket\":%u",
+				node_ptr->cores);
 	} else {
-		snprintf(tmp_line, sizeof(tmp_line), "CoresPerSocket=%u",
-			 node_ptr->cores);
-	}
-	xstrcat(out, tmp_line);
-
-	if (json_flag)
-		;
-	else if (one_liner)
-		xstrcat(out, " ");
-	else
-		xstrcat(out, "\n   ");
-=======
-	if (node_ptr->arch)
-		xstrfmtcat(out, "Arch=%s ", node_ptr->arch);
-
-	xstrfmtcat(out, "CoresPerSocket=%u", node_ptr->cores);
-
-	xstrcat(out, line_end);
-
-	/****** Line ******/
-	xstrfmtcat(out, "CPUAlloc=%u CPUErr=%u CPUTot=%u ",
-		   alloc_cpus, err_cpus, node_ptr->cpus);
->>>>>>> 1b4ba0a2
+		xstrfmtcat(out, "CoresPerSocket=%u", node_ptr->cores);
+	}
+
+	xstrcat(out, line_end);
 
 	if (node_ptr->cpu_load == NO_VAL)
 		xstrcat(out, "CPULoad=N/A");
