/*****************************************************************************\
 *  partition_info.c - get/print the partition state information of slurm
 *****************************************************************************
 *  Copyright (C) 2002-2007 The Regents of the University of California.
 *  Copyright (C) 2008-2010 Lawrence Livermore National Security.
 *  Portions Copyright (C) 2010-2016 SchedMD <http://www.schedmd.com>.
 *  Produced at Lawrence Livermore National Laboratory (cf, DISCLAIMER).
 *  Written by Morris Jette <jette1@llnl.gov> et. al.
 *  CODE-OCEC-09-009. All rights reserved.
 *
 *  This file is part of SLURM, a resource management program.
 *  For details, see <http://slurm.schedmd.com/>.
 *  Please also read the included file: DISCLAIMER.
 *
 *  SLURM is free software; you can redistribute it and/or modify it under
 *  the terms of the GNU General Public License as published by the Free
 *  Software Foundation; either version 2 of the License, or (at your option)
 *  any later version.
 *
 *  In addition, as a special exception, the copyright holders give permission
 *  to link the code of portions of this program with the OpenSSL library under
 *  certain conditions as described in each individual source file, and
 *  distribute linked combinations including the two. You must obey the GNU
 *  General Public License in all respects for all of the code used other than
 *  OpenSSL. If you modify file(s) with this exception, you may extend this
 *  exception to your version of the file(s), but you are not obligated to do
 *  so. If you do not wish to do so, delete this exception statement from your
 *  version.  If you delete this exception statement from all source files in
 *  the program, then also delete it here.
 *
 *  SLURM is distributed in the hope that it will be useful, but WITHOUT ANY
 *  WARRANTY; without even the implied warranty of MERCHANTABILITY or FITNESS
 *  FOR A PARTICULAR PURPOSE.  See the GNU General Public License for more
 *  details.
 *
 *  You should have received a copy of the GNU General Public License along
 *  with SLURM; if not, write to the Free Software Foundation, Inc.,
 *  51 Franklin Street, Fifth Floor, Boston, MA 02110-1301  USA.
\*****************************************************************************/

#ifdef HAVE_CONFIG_H
#  include "config.h"
#endif

#include <errno.h>
#include <stdio.h>
#include <stdlib.h>

#include "slurm/slurm.h"

#include "src/common/parse_time.h"
#include "src/common/slurm_protocol_api.h"
#include "src/common/slurm_selecttype_info.h"
#include "src/common/xmalloc.h"
#include "src/common/xstring.h"

/*
 * slurm_print_partition_info_msg - output information about all Slurm
 *	partitions based upon message as loaded using slurm_load_partitions
 * IN out - file to write to
 * IN part_info_ptr - partitions information message pointer
 * IN one_liner - print as a single line if true
 * IN json_flag - if set, print using JSON format
 * IN verbose - if set, print message header information
 */
void slurm_print_partition_info_msg(FILE* out,
		partition_info_msg_t *part_info_ptr, int one_liner,
		int json_flag, int verbose)
{
	int i ;
	partition_info_t *part_ptr;
	char time_str[32];
	bool first = true;

	if (verbose) {
		slurm_make_time_str((time_t *)&part_info_ptr->last_update,
				    time_str, sizeof(time_str));
		fprintf(out, "Partition data as of %s, record count %d\n",
			time_str, part_info_ptr->record_count);
	}

	if (json_flag)
		fprintf(out, "{ \"partitions\": [\n");
	for (i = 0, part_ptr = part_info_ptr->partition_array;
	     i < part_info_ptr->record_count; i++, part_ptr++) {
		if (!part_ptr->name)
			continue;
		if (json_flag) {
			if (first)
				fprintf(out, " ");
			else
				fprintf(out, ",\n ");
		}
		first = false;
		slurm_print_partition_info(out, part_ptr, one_liner, json_flag);
	}
	if (json_flag)
		fprintf(out, "] }\n");
}

/*
 * slurm_print_partition_info - output information about a specific Slurm
 *	partition based upon message as loaded using slurm_load_partitions
 * IN out - file to write to
 * IN part_ptr - an individual partition information record pointer
 * IN one_liner - print as a single line if true
 * IN json_flag - if set, print using JSON format
 */
void slurm_print_partition_info(FILE* out, partition_info_t * part_ptr,
				int one_liner, int json_flag)
{
	char *print_this;

	print_this = slurm_sprint_partition_info(part_ptr, one_liner,json_flag);
	fprintf(out, "%s", print_this);
	xfree(print_this);
}

/*
 * slurm_sprint_partition_info - output information about a specific Slurm
 *	partition based upon message as loaded using slurm_load_partitions
 * IN part_ptr - an individual partition information record pointer
 * IN one_liner - print as a single line if true
v
 * RET out - char * containing formatted output (must be freed after call)
 *           NULL is returned on failure.
 */
char *slurm_sprint_partition_info(partition_info_t * part_ptr, int one_liner,
				  int json_flag)
{
	char tmp[16];
	char *out = NULL;
	char *allow_deny, *value;
	uint16_t force, preempt_mode, val;
	uint32_t cluster_flags = slurmdb_setup_cluster_flags();
	char *line_end = (one_liner) ? " " : "\n   ";

<<<<<<< HEAD
	/****** Line ******/
	if (json_flag) {
		snprintf(tmp_line, sizeof(tmp_line),
			 "{\"PartitionName\":\"%s\"", part_ptr->name);
	} else {
		snprintf(tmp_line, sizeof(tmp_line), "PartitionName=%s",
			 part_ptr->name);
	}
	xstrcat(out, tmp_line);

	if (json_flag)
		;
	else if (one_liner)
		xstrcat(out, " ");
	else
		xstrcat(out, "\n   ");
=======
	/****** Line 1 ******/

	xstrfmtcat(out, "PartitionName=%s", part_ptr->name);
	xstrcat(out, line_end);
>>>>>>> 1b4ba0a2

	/****** Line 2 ******/
	if ((part_ptr->allow_groups == NULL) ||
	    (part_ptr->allow_groups[0] == '\0'))
<<<<<<< HEAD
		value = "ALL";
	else 
		value = part_ptr->allow_groups;
	if (json_flag) {
		snprintf(tmp_line, sizeof(tmp_line), ", \"AllowGroups\"=\"%s\"",
			 value);
	} else {
		snprintf(tmp_line, sizeof(tmp_line), "AllowGroups=%s", value);
=======
		xstrcat(out, "AllowGroups=ALL");
	else {
		xstrfmtcat(out, "AllowGroups=%s", part_ptr->allow_groups);
>>>>>>> 1b4ba0a2
	}

	if (part_ptr->allow_accounts || !part_ptr->deny_accounts) {
		allow_deny = "Allow";
		if ((part_ptr->allow_accounts == NULL) ||
		    (part_ptr->allow_accounts[0] == '\0'))
			value = "ALL";
		else
			value = part_ptr->allow_accounts;
	} else {
		allow_deny = "Deny";
		value = part_ptr->deny_accounts;
	}
<<<<<<< HEAD
	if (json_flag) {
		snprintf(tmp_line, sizeof(tmp_line), ", \"%sAccounts\"=\"%s\"",
			 allow_deny, value);
	} else {
		snprintf(tmp_line, sizeof(tmp_line),
			 " %sAccounts=%s", allow_deny, value);
	}
	xstrcat(out, tmp_line);
=======
	xstrfmtcat(out, " %sAccounts=%s", allow_deny, value);
>>>>>>> 1b4ba0a2

	if (part_ptr->allow_qos || !part_ptr->deny_qos) {
		allow_deny = "Allow";
		if ((part_ptr->allow_qos == NULL) ||
		    (part_ptr->allow_qos[0] == '\0'))
			value = "ALL";
		else
			value = part_ptr->allow_qos;
	} else {
		allow_deny = "Deny";
		value = part_ptr->deny_qos;
	}
<<<<<<< HEAD
	if (json_flag) {
		snprintf(tmp_line, sizeof(tmp_line), ", \"%ssQos\"=\"%s\"",
			 allow_deny, value);
	} else {
		snprintf(tmp_line, sizeof(tmp_line),
			 " %ssQos=%s", allow_deny, value);
	}
	xstrcat(out, tmp_line);

	if (json_flag)
		;
	else if (one_liner)
		xstrcat(out, " ");
	else
		xstrcat(out, "\n   ");
=======
	xstrfmtcat(out, " %sQos=%s", allow_deny, value);
	xstrcat(out, line_end);
>>>>>>> 1b4ba0a2

	/****** Line ******/
	if (part_ptr->allow_alloc_nodes == NULL)
		xstrcat(out, "AllocNodes=ALL");
	else
		xstrfmtcat(out, "AllocNodes=%s", part_ptr->allow_alloc_nodes);

	if (part_ptr->alternate != NULL) {
		xstrfmtcat(out, " Alternate=%s", part_ptr->alternate);
	}

	if (part_ptr->flags & PART_FLAG_DEFAULT)
		xstrcat(out, " Default=YES");
	else
		xstrcat(out, " Default=NO");

	if (part_ptr->qos_char)
		xstrfmtcat(out, " QoS=%s", part_ptr->qos_char);
	else
		xstrcat(out, " QoS=N/A");

	xstrcat(out, line_end);

	/****** Line 4 added here for BG partitions only
	 ****** to maintain alphabetized output ******/

	if (cluster_flags & CLUSTER_FLAG_BG) {
		xstrfmtcat(out, "Midplanes=%s", part_ptr->nodes);
		xstrcat(out, line_end);
	}

	/****** Line 5 ******/

	if (part_ptr->default_time == INFINITE)
		xstrcat(out, "DefaultTime=UNLIMITED");
	else if (part_ptr->default_time == NO_VAL)
		xstrcat(out, "DefaultTime=NONE");
	else {
		char time_line[32];
		secs2time_str(part_ptr->default_time * 60, time_line,
			sizeof(time_line));
		xstrfmtcat(out, "DefaultTime=%s", time_line);
	}

	if (part_ptr->flags & PART_FLAG_NO_ROOT)
		xstrcat(out, " DisableRootJobs=YES");
	else
		xstrcat(out, " DisableRootJobs=NO");

	if (part_ptr->flags & PART_FLAG_EXCLUSIVE_USER)
		xstrcat(out, " ExclusiveUser=YES");
	else
		xstrcat(out, " ExclusiveUser=NO");

	xstrfmtcat(out, " GraceTime=%u", part_ptr->grace_time);

	if (part_ptr->flags & PART_FLAG_HIDDEN)
		xstrcat(out, " Hidden=YES");
	else
		xstrcat(out, " Hidden=NO");

	xstrcat(out, line_end);

	/****** Line 6 ******/

	if (part_ptr->max_nodes == INFINITE)
		xstrcat(out, "MaxNodes=UNLIMITED");
	else {
		if (cluster_flags & CLUSTER_FLAG_BG) {
			convert_num_unit((float)part_ptr->max_nodes,
					 tmp, sizeof(tmp), UNIT_NONE,
					 CONVERT_NUM_UNIT_EXACT);
			xstrfmtcat(out, "MaxNodes=%s", tmp);
		} else
			xstrfmtcat(out, "MaxNodes=%u", part_ptr->max_nodes);

	}

	if (part_ptr->max_time == INFINITE)
		xstrcat(out, " MaxTime=UNLIMITED");
	else {
		char time_line[32];
		secs2time_str(part_ptr->max_time * 60, time_line,
			      sizeof(time_line));
		xstrfmtcat(out, " MaxTime=%s", time_line);
	}

	if (cluster_flags & CLUSTER_FLAG_BG) {
		convert_num_unit((float)part_ptr->min_nodes, tmp, sizeof(tmp),
				 UNIT_NONE,
				 CONVERT_NUM_UNIT_EXACT);
		xstrfmtcat(out, " MinNodes=%s", tmp);
	} else
		xstrfmtcat(out, " MinNodes=%u", part_ptr->min_nodes);

	if (part_ptr->flags & PART_FLAG_LLN)
		xstrcat(out, " LLN=YES");
	else
		xstrcat(out, " LLN=NO");

	if (part_ptr->max_cpus_per_node == INFINITE)
		xstrcat(out, " MaxCPUsPerNode=UNLIMITED");
	else {
		xstrfmtcat(out, " MaxCPUsPerNode=%u",
			   part_ptr->max_cpus_per_node);
	}

	xstrcat(out, line_end);

	/****** Line added here for non BG nodes
	 to keep with alphabetized output******/

	if (!(cluster_flags & CLUSTER_FLAG_BG)) {
		xstrfmtcat(out, "Nodes=%s", part_ptr->nodes);
		xstrcat(out, line_end);
	}

	/****** Line 7 ******/

	xstrfmtcat(out, "Priority=%u", part_ptr->priority);

	if (part_ptr->flags & PART_FLAG_ROOT_ONLY)
		xstrcat(out, " RootOnly=YES");
	else
		xstrcat(out, " RootOnly=NO");

	if (part_ptr->flags & PART_FLAG_REQ_RESV)
		xstrcat(out, " ReqResv=YES");
	else
		xstrcat(out, " ReqResv=NO");

	force = part_ptr->max_share & SHARED_FORCE;
	val = part_ptr->max_share & (~SHARED_FORCE);
	if (val == 0)
		xstrcat(out, " Shared=EXCLUSIVE");
	else if (force)
		xstrfmtcat(out, " Shared=FORCE:%u", val);
	else if (val == 1)
		xstrcat(out, " Shared=NO");
	else
		xstrfmtcat(out, " Shared=YES:%u", val);

	preempt_mode = part_ptr->preempt_mode;
	if (preempt_mode == (uint16_t) NO_VAL)
		preempt_mode = slurm_get_preempt_mode(); /* use cluster param */
	xstrfmtcat(out, " PreemptMode=%s", preempt_mode_string(preempt_mode));

	xstrcat(out, line_end);

	/****** Line 8 ******/

	if (part_ptr->state_up == PARTITION_UP)
		xstrcat(out, "State=UP");
	else if (part_ptr->state_up == PARTITION_DOWN)
		xstrcat(out, "State=DOWN");
	else if (part_ptr->state_up == PARTITION_INACTIVE)
		xstrcat(out, "State=INACTIVE");
	else if (part_ptr->state_up == PARTITION_DRAIN)
		xstrcat(out, "State=DRAIN");
	else
		xstrcat(out, "State=UNKNOWN");

	if (cluster_flags & CLUSTER_FLAG_BG) {
		convert_num_unit((float)part_ptr->total_cpus, tmp,
				 sizeof(tmp), UNIT_NONE,
				 CONVERT_NUM_UNIT_EXACT);
		xstrfmtcat(out, " TotalCPUs=%s", tmp);
	} else
		xstrfmtcat(out, " TotalCPUs=%u", part_ptr->total_cpus);


	if (cluster_flags & CLUSTER_FLAG_BG) {
		convert_num_unit((float)part_ptr->total_nodes, tmp,
				 sizeof(tmp), UNIT_NONE,
				 CONVERT_NUM_UNIT_EXACT);
		xstrfmtcat(out, " TotalNodes=%s", tmp);
	} else
		xstrfmtcat(out, " TotalNodes=%u", part_ptr->total_nodes);

	xstrfmtcat(out, " SelectTypeParameters=%s",
		   select_type_param_string(part_ptr->cr_type));

	xstrcat(out, line_end);

	/****** Line 9 ******/
	if (part_ptr->def_mem_per_cpu & MEM_PER_CPU) {
		if (part_ptr->def_mem_per_cpu == MEM_PER_CPU) {
			xstrcat(out, "DefMemPerCPU=UNLIMITED");
		} else {
			xstrfmtcat(out, "DefMemPerCPU=%u",
				   part_ptr->def_mem_per_cpu & (~MEM_PER_CPU));
		}
	} else if (part_ptr->def_mem_per_cpu == 0) {
		xstrcat(out, "DefMemPerNode=UNLIMITED");
	} else {
		xstrfmtcat(out, "DefMemPerNode=%u", part_ptr->def_mem_per_cpu);
	}

	if (part_ptr->max_mem_per_cpu & MEM_PER_CPU) {
		if (part_ptr->max_mem_per_cpu == MEM_PER_CPU) {
			xstrcat(out, " MaxMemPerCPU=UNLIMITED");
		} else {
			xstrfmtcat(out, " MaxMemPerCPU=%u",
				   part_ptr->max_mem_per_cpu & (~MEM_PER_CPU));
		}
	} else if (part_ptr->max_mem_per_cpu == 0) {
		xstrcat(out, " MaxMemPerNode=UNLIMITED");
	} else {
		xstrfmtcat(out, " MaxMemPerNode=%u", part_ptr->max_mem_per_cpu);
	}

	/****** Line 10 ******/
	if (part_ptr->billing_weights_str) {
		xstrcat(out, line_end);

		xstrfmtcat(out, "TRESBillingWeights=%s",
			   part_ptr->billing_weights_str);
	}

	if (one_liner)
		xstrcat(out, "\n");
	else
		xstrcat(out, "\n\n");

	return out;
}


/*
 * slurm_load_partitions - issue RPC to get slurm all partition configuration
 *	information if changed since update_time
 * IN update_time - time of current configuration data
 * IN partition_info_msg_pptr - place to store a partition configuration
 *	pointer
 * IN show_flags - partition filtering options
 * RET 0 or a slurm error code
 * NOTE: free the response using slurm_free_partition_info_msg
 */
extern int slurm_load_partitions (time_t update_time,
				  partition_info_msg_t **resp,
				  uint16_t show_flags)
{
        int rc;
        slurm_msg_t req_msg;
        slurm_msg_t resp_msg;
        part_info_request_msg_t req;

	slurm_msg_t_init(&req_msg);
	slurm_msg_t_init(&resp_msg);

	req.last_update  = update_time;
	req.show_flags   = show_flags;
	req_msg.msg_type = REQUEST_PARTITION_INFO;
	req_msg.data     = &req;

	if (slurm_send_recv_controller_msg(&req_msg, &resp_msg) < 0)
		return SLURM_ERROR;

	switch (resp_msg.msg_type) {
	case RESPONSE_PARTITION_INFO:
		*resp = (partition_info_msg_t *) resp_msg.data;
		break;
	case RESPONSE_SLURM_RC:
		rc = ((return_code_msg_t *) resp_msg.data)->return_code;
		slurm_free_return_code_msg(resp_msg.data);
		if (rc)
			slurm_seterrno_ret(rc);
		*resp = NULL;
		break;
	default:
		slurm_seterrno_ret(SLURM_UNEXPECTED_MSG_ERROR);
		break;
	}

	return SLURM_PROTOCOL_SUCCESS;
}<|MERGE_RESOLUTION|>--- conflicted
+++ resolved
@@ -134,48 +134,28 @@
 	uint16_t force, preempt_mode, val;
 	uint32_t cluster_flags = slurmdb_setup_cluster_flags();
 	char *line_end = (one_liner) ? " " : "\n   ";
-
-<<<<<<< HEAD
+	line_end = (json_flag) ? "" : line_end;
+
 	/****** Line ******/
 	if (json_flag) {
-		snprintf(tmp_line, sizeof(tmp_line),
-			 "{\"PartitionName\":\"%s\"", part_ptr->name);
-	} else {
-		snprintf(tmp_line, sizeof(tmp_line), "PartitionName=%s",
-			 part_ptr->name);
-	}
-	xstrcat(out, tmp_line);
-
-	if (json_flag)
-		;
-	else if (one_liner)
-		xstrcat(out, " ");
-	else
-		xstrcat(out, "\n   ");
-=======
-	/****** Line 1 ******/
-
-	xstrfmtcat(out, "PartitionName=%s", part_ptr->name);
-	xstrcat(out, line_end);
->>>>>>> 1b4ba0a2
+		xstrfmtcat(out, "{\"name\":\"%s\"", part_ptr->name);
+	} else {
+		xstrfmtcat(out, "PartitionName=%s", part_ptr->name);
+	}
+
+	xstrcat(out, line_end);
 
 	/****** Line 2 ******/
 	if ((part_ptr->allow_groups == NULL) ||
 	    (part_ptr->allow_groups[0] == '\0'))
-<<<<<<< HEAD
 		value = "ALL";
-	else 
+	else
 		value = part_ptr->allow_groups;
+
 	if (json_flag) {
-		snprintf(tmp_line, sizeof(tmp_line), ", \"AllowGroups\"=\"%s\"",
-			 value);
-	} else {
-		snprintf(tmp_line, sizeof(tmp_line), "AllowGroups=%s", value);
-=======
-		xstrcat(out, "AllowGroups=ALL");
-	else {
+		xstrfmtcat(out, ", \"allowgroups\":\"%s\"", value);
+	} else {
 		xstrfmtcat(out, "AllowGroups=%s", part_ptr->allow_groups);
->>>>>>> 1b4ba0a2
 	}
 
 	if (part_ptr->allow_accounts || !part_ptr->deny_accounts) {
@@ -189,18 +169,12 @@
 		allow_deny = "Deny";
 		value = part_ptr->deny_accounts;
 	}
-<<<<<<< HEAD
+
 	if (json_flag) {
-		snprintf(tmp_line, sizeof(tmp_line), ", \"%sAccounts\"=\"%s\"",
-			 allow_deny, value);
-	} else {
-		snprintf(tmp_line, sizeof(tmp_line),
-			 " %sAccounts=%s", allow_deny, value);
-	}
-	xstrcat(out, tmp_line);
-=======
-	xstrfmtcat(out, " %sAccounts=%s", allow_deny, value);
->>>>>>> 1b4ba0a2
+		xstrfmtcat(out, ", \"%sAccounts\"=\"%s\"", allow_deny, value);
+	} else {
+		xstrfmtcat(out, " %sAccounts=%s", allow_deny, value);
+	}
 
 	if (part_ptr->allow_qos || !part_ptr->deny_qos) {
 		allow_deny = "Allow";
@@ -213,26 +187,14 @@
 		allow_deny = "Deny";
 		value = part_ptr->deny_qos;
 	}
-<<<<<<< HEAD
+
 	if (json_flag) {
-		snprintf(tmp_line, sizeof(tmp_line), ", \"%ssQos\"=\"%s\"",
-			 allow_deny, value);
-	} else {
-		snprintf(tmp_line, sizeof(tmp_line),
-			 " %ssQos=%s", allow_deny, value);
-	}
-	xstrcat(out, tmp_line);
-
-	if (json_flag)
-		;
-	else if (one_liner)
-		xstrcat(out, " ");
-	else
-		xstrcat(out, "\n   ");
-=======
-	xstrfmtcat(out, " %sQos=%s", allow_deny, value);
-	xstrcat(out, line_end);
->>>>>>> 1b4ba0a2
+		xstrfmtcat(out, ", \"%sQos\":\"%s\"", allow_deny, value);
+	} else {
+		xstrfmtcat(out, " %sQos=%s", allow_deny, value);
+	}
+
+	xstrcat(out, line_end);
 
 	/****** Line ******/
 	if (part_ptr->allow_alloc_nodes == NULL)
