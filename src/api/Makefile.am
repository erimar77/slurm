--- conflicted
+++ resolved
@@ -1,7 +1,3 @@
-<<<<<<< HEAD
-#
-=======
->>>>>>> 5e89edcf
 # Makefile for slurm API library
 
 AUTOMAKE_OPTIONS = foreign
@@ -43,20 +39,10 @@
 age     = $(SLURM_API_AGE)
 rev     = $(SLURM_API_REVISION)
 
-lib_LTLIBRARIES = libslurm.la libpmi.la
+lib_LTLIBRARIES = libslurm.la \
+	libpmi.la
 
-# BUILT_SOURCES tells automake that when "make" is called, these targets
-# need to be built before anything else.  For instance, this takes care
-# of libpmi.la's dependency on libslurm.la, as long as you use "make"
-# and NOT "make libpmi.la".
-BUILT_SOURCES = $(VERSION_SCRIPT) libslurm.la
-
-# Note that libslurmhelper is mostly the same as libslurm, except that
-# it exports ALL symbols, including those from libcommon, libeio, etc.
-# Also, libslurmhelper is a convenience library, it is not installed.
-noinst_LTLIBRARIES = libslurmhelper.la
-
-slurmapi_src =           \
+libslurm_la_SOURCES =    \
 	allocate.c       \
 	cancel.c         \
 	checkpoint.c     \
@@ -70,65 +56,36 @@
 	partition_info.c \
 	signal.c         \
 	slurm_pmi.c slurm_pmi.h	\
-	step_ctx.c step_ctx.h \
-	step_io.c step_io.h \
-	step_launch.c step_launch.h \
-	pmi_server.c pmi_server.h \
+	spawn.c          \
 	submit.c         \
 	suspend.c        \
-	triggers.c       \
 	reconfigure.c    \
-	update_config.c
+	update_config.c  
 
-<<<<<<< HEAD
-common_dir = $(top_builddir)/src/common
+libpmi_la_SOURCES = pmi.c
 
-slurmapi_add = 				\
-	$(common_dir)/libcommon.la	\
-	$(common_dir)/libspank.la       \
-	$(common_dir)/libeio.la		\
-	-lpthread
-=======
+BUILT_SOURCES = 	\
+	$(VERSION_SCRIPT)
+
 libslurm_la_LIBADD	= $(top_builddir)/src/common/libcommon.la -lpthread
 libpmi_la_LIBADD	= $(top_builddir)/src/api/libslurm.la -lslurm
->>>>>>> 5e89edcf
 
-libslurm_la_SOURCES = $(slurmapi_src)
-libslurm_la_LIBADD = $(slurmapi_add)
 libslurm_la_LDFLAGS        = \
-	$(LIB_LDFLAGS) \
+	$(LIB_LDFLAGS)       \
 	-version-info $(current):$(rev):$(age) \
 	$(OTHER_FLAGS)
-<<<<<<< HEAD
-
-libslurmhelper_la_SOURCES = $(slurmapi_src)
-libslurmhelper_la_LIBADD = $(slurmapi_add)
-libslurmhelper_la_LDFLAGs = \
-	$(LIB_LDFLAGS) \
-	-version-info $(current):$(rev):$(age)
-
-libpmi_la_SOURCES = pmi.c
-libpmi_la_LIBADD = $(top_builddir)/src/api/libslurm.la
-=======
->>>>>>> 5e89edcf
 libpmi_la_LDFLAGS = $(LIB_LDFLAGS)
 
 force:
 $(libslurm_la_LIBADD) : force
 	@cd `dirname $@` && $(MAKE) `basename $@`
 
-# FIXME - don't export the client_io_handler_ symbols once srun is no longer
-#         calling them directly
 $(VERSION_SCRIPT) :
 	(echo "{ global:";   \
 	 echo "   islurm_*;"; \
 	 echo "   slurm_*;"; \
-	 echo "   client_io_handler_*;"; \
 	 echo "  local: *;"; \
 	 echo "};") > $(VERSION_SCRIPT)
 
-CLEANFILES = \
-	$(VERSION_SCRIPT)
-
 DISTCLEANFILES = \
 	$(VERSION_SCRIPT)